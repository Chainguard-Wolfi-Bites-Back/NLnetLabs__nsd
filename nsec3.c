/*
 * nsec3.c -- nsec3 handling.
 *
 * Copyright (c) 2001-2006, NLnet Labs. All rights reserved.
 *
 * See LICENSE for the license.
 *
 */
#include "config.h"
#ifdef NSEC3
#include <stdio.h>
#include <stdlib.h>

#include "nsec3.h"
#include "iterated_hash.h"
#include "namedb.h"
#include "nsd.h"
#include "answer.h"
#include "udbzone.h"
#include "options.h"

#define NSEC3_RDATA_BITMAP 5

/* compare nsec3 hashes in nsec3 tree */
static int
cmp_hash_tree(const void* x, const void* y)
{
	const domain_type* a = (const domain_type*)x;
	const domain_type* b = (const domain_type*)y;
	if(!a->nsec3) return (b->nsec3?-1:0);
	if(!b->nsec3) return 1;
	if(!a->nsec3->hash_wc) return (b->nsec3->hash_wc?-1:0);
	if(!b->nsec3->hash_wc) return 1;
	return memcmp(a->nsec3->hash_wc->hash.hash,
		b->nsec3->hash_wc->hash.hash, NSEC3_HASH_LEN);
}

/* compare nsec3 hashes in nsec3 wc tree */
static int
cmp_wchash_tree(const void* x, const void* y)
{
	const domain_type* a = (const domain_type*)x;
	const domain_type* b = (const domain_type*)y;
	if(!a->nsec3) return (b->nsec3?-1:0);
	if(!b->nsec3) return 1;
	if(!a->nsec3->hash_wc) return (b->nsec3->hash_wc?-1:0);
	if(!b->nsec3->hash_wc) return 1;
	return memcmp(a->nsec3->hash_wc->wc.hash,
		b->nsec3->hash_wc->wc.hash, NSEC3_HASH_LEN);
}

/* compare nsec3 hashes in nsec3 ds tree */
static int
cmp_dshash_tree(const void* x, const void* y)
{
	const domain_type* a = (const domain_type*)x;
	const domain_type* b = (const domain_type*)y;
	if(!a->nsec3) return (b->nsec3?-1:0);
	if(!b->nsec3) return 1;
	if(!a->nsec3->ds_parent_hash) return (b->nsec3->ds_parent_hash?-1:0);
	if(!b->nsec3->ds_parent_hash) return 1;
	return memcmp(a->nsec3->ds_parent_hash->hash,
		b->nsec3->ds_parent_hash->hash, NSEC3_HASH_LEN);
}

/* compare base32-encoded nsec3 hashes in nsec3 rr tree, they are
 * stored in the domain name of the node */
static int
cmp_nsec3_tree(const void* x, const void* y)
{
	const domain_type* a = (const domain_type*)x;
	const domain_type* b = (const domain_type*)y;
	/* labelcount + 32long label */
	assert(dname_name(domain_dname_const(a))[0] == 32);
	assert(dname_name(domain_dname_const(b))[0] == 32);
	return memcmp(dname_name(domain_dname_const(a)), dname_name(domain_dname_const(b)), 33);
}

void nsec3_zone_trees_create(struct region* region, zone_type* zone)
{
	if(!zone->nsec3tree)
		zone->nsec3tree = rbtree_create(region, cmp_nsec3_tree);
	if(!zone->hashtree)
		zone->hashtree = rbtree_create(region, cmp_hash_tree);
	if(!zone->wchashtree)
		zone->wchashtree = rbtree_create(region, cmp_wchash_tree);
	if(!zone->dshashtree)
		zone->dshashtree = rbtree_create(region, cmp_dshash_tree);
}

static void
detect_nsec3_params(rr_type* nsec3_apex,
	const unsigned char** salt, int* salt_len, int* iter)
{
	assert(salt && salt_len && iter);
	assert(nsec3_apex);
	*salt_len = rdata_atom_data(nsec3_apex->rdatas[3])[0];
	*salt = (unsigned char*)(rdata_atom_data(nsec3_apex->rdatas[3])+1);
	*iter = read_uint16(rdata_atom_data(nsec3_apex->rdatas[2]));
}

const dname_type *
nsec3_b32_create(region_type* region, zone_type* zone, unsigned char* hash)
{
	const dname_type* dname;
	char b32[SHA_DIGEST_LENGTH*2+1];
	b32_ntop(hash, SHA_DIGEST_LENGTH, b32, sizeof(b32));
	dname=dname_parse(region, b32);
	dname=dname_concatenate(region, dname, domain_dname(zone->apex));
	return dname;
}

void
nsec3_hash_and_store(zone_type* zone, const dname_type* dname, uint8_t* store)
{
	const unsigned char* nsec3_salt = NULL;
	int nsec3_saltlength = 0;
	int nsec3_iterations = 0;

	detect_nsec3_params(zone->nsec3_param, &nsec3_salt,
		&nsec3_saltlength, &nsec3_iterations);
	assert(nsec3_iterations >= 0 && nsec3_iterations <= 65536);
	iterated_hash((unsigned char*)store, nsec3_salt, nsec3_saltlength,
		dname_name(dname), dname->name_size, nsec3_iterations);
}

#define STORE_HASH(x,y) memmove(domain->nsec3->x,y,NSEC3_HASH_LEN); domain->nsec3->have_##x =1;

/** find hash or create it and store it */
static void
nsec3_lookup_hash_and_wc(region_type* region, zone_type* zone,
	const dname_type* dname, domain_type* domain, region_type* tmpregion)
{
	const dname_type* wcard;
	if(domain->nsec3->hash_wc) {
		return;
	}
	/* lookup failed; disk failure or so */
	domain->nsec3->hash_wc = (nsec3_hash_wc_node_type *)
		region_alloc(region, sizeof(nsec3_hash_wc_node_type));
	domain->nsec3->hash_wc->hash.node.key = NULL;
	domain->nsec3->hash_wc->wc.node.key = NULL;
	nsec3_hash_and_store(zone, dname, domain->nsec3->hash_wc->hash.hash);
	wcard = dname_parse(tmpregion, "*");
	wcard = dname_concatenate(tmpregion, wcard, dname);
	nsec3_hash_and_store(zone, wcard, domain->nsec3->hash_wc->wc.hash);
}

static void
nsec3_lookup_hash_ds(region_type* region, zone_type* zone,
	const dname_type* dname, domain_type* domain)
{
	if(domain->nsec3->ds_parent_hash) {
		return;
	}
	/* lookup failed; disk failure or so */
	domain->nsec3->ds_parent_hash = (nsec3_hash_node_type *)
		region_alloc(region, sizeof(nsec3_hash_node_type));
	domain->nsec3->ds_parent_hash->node.key = NULL;
	nsec3_hash_and_store(zone, dname, domain->nsec3->ds_parent_hash->hash);
}

static int
nsec3_has_soa(rr_type* rr)
{
	if(rdata_atom_size(rr->rdatas[NSEC3_RDATA_BITMAP]) >= 3 && /* has types in bitmap */
		rdata_atom_data(rr->rdatas[NSEC3_RDATA_BITMAP])[0] == 0 && /* first window = 0, */
		/* [1]: bitmap length must be >= 1 */
		/* [2]: bit[6] = SOA, thus mask first bitmap octet with 0x02 */
		rdata_atom_data(rr->rdatas[NSEC3_RDATA_BITMAP])[2]&0x02) { /* SOA bit set */
		return 1;
	}
	return 0;
}

static rr_type*
check_apex_soa(namedb_type* namedb, zone_type *zone, int nolog)
{
	uint8_t h[NSEC3_HASH_LEN];
	domain_type* domain;
	const dname_type* hashed_apex, *dname = domain_dname(zone->apex);
	unsigned j;
	rrset_type* nsec3_rrset;
	region_type* tmpregion;

	nsec3_hash_and_store(zone, dname, h);
	tmpregion = region_create(xalloc, free);
	hashed_apex = nsec3_b32_create(tmpregion, zone, h);
	domain = domain_table_find(namedb->domains, hashed_apex);
	if(!domain) {
		if(!nolog) {
			log_msg(LOG_ERR, "%s NSEC3PARAM entry has no hash(apex).",
				domain_to_string(zone->apex));
			log_msg(LOG_ERR, "hash(apex)= %s",
				dname_to_string(hashed_apex, NULL));
		}
		region_destroy(tmpregion);
		return NULL;
	}
	nsec3_rrset = domain_find_rrset(domain, zone, TYPE_NSEC3);
	if(!nsec3_rrset) {
		if(!nolog) {
			log_msg(LOG_ERR, "%s NSEC3PARAM entry: hash(apex) has no NSEC3 RRset.",
				domain_to_string(zone->apex));
			log_msg(LOG_ERR, "hash(apex)= %s",
				dname_to_string(hashed_apex, NULL));
		}
		region_destroy(tmpregion);
		return NULL;
	}
	for(j=0; j<nsec3_rrset->rr_count; j++) {
		if(nsec3_has_soa(&nsec3_rrset->rrs[j])) {
			region_destroy(tmpregion);
			return &nsec3_rrset->rrs[j];
		}
	}
	if(!nolog) {
		log_msg(LOG_ERR, "%s NSEC3PARAM entry: hash(apex) NSEC3 has no SOA flag.",
			domain_to_string(zone->apex));
		log_msg(LOG_ERR, "hash(apex)= %s",
			dname_to_string(hashed_apex, NULL));
	}
	region_destroy(tmpregion);
	return NULL;
}

static void
nsec3param_to_str(struct rr* rr, char* str, size_t buflen)
{
	rdata_atom_type* rd = rr->rdatas;
	size_t len;
	len = snprintf(str, buflen, "%u %u %u ",
		(unsigned)rdata_atom_data(rd[0])[0],
		(unsigned)rdata_atom_data(rd[1])[0],
		(unsigned)read_uint16(rdata_atom_data(rd[2])));
	if(rdata_atom_data(rd[3])[0] == 0) {
		if(buflen > len + 2)
			str[len++] = '-';
	} else {
		len += hex_ntop(rdata_atom_data(rd[3])+1,
			rdata_atom_data(rd[3])[0], str+len, buflen-len-1);
	}
	if(buflen > len + 1)
		str[len] = 0;
}

static struct rr*
db_find_nsec3param(struct namedb* db, struct zone* z, struct rr* avoid_rr,
	int checkchain)
{
	unsigned i;
	rrset_type* rrset = domain_find_rrset(z->apex, z, TYPE_NSEC3PARAM);
	if(!rrset) /* no NSEC3PARAM in mem */
		return NULL;
	/* find first nsec3param we can support (SHA1, no flags) */
	for(i=0; i<rrset->rr_count; i++) {
		rdata_atom_type* rd = rrset->rrs[i].rdatas;
		/* do not use the RR that is going to be deleted (in IXFR) */
		if(&rrset->rrs[i] == avoid_rr) continue;
		if(rrset->rrs[i].rdata_count < 4) continue;
		if(rdata_atom_data(rd[0])[0] == NSEC3_SHA1_HASH &&
			rdata_atom_data(rd[1])[0] == 0) {
			if(checkchain) {
				z->nsec3_param = &rrset->rrs[i];
				if(!check_apex_soa(db, z, 1)) {
					char str[MAX_RDLENGTH*2+16];
					nsec3param_to_str(z->nsec3_param,
						str, sizeof(str));
					VERBOSITY(1, (LOG_WARNING, "zone %s NSEC3PARAM %s has broken chain, ignoring", domain_to_string(z->apex), str));
					continue; /* don't use broken chain */
				}
			}
			if(2 <= verbosity) {
				char str[MAX_RDLENGTH*2+16];
				nsec3param_to_str(&rrset->rrs[i], str,
					sizeof(str));
				VERBOSITY(2, (LOG_INFO, "rehash of zone %s with parameters %s",
					domain_to_string(z->apex), str));
			}
			return &rrset->rrs[i];
		}
	}
	return NULL;
}

static struct rr*
udb_zone_find_nsec3param(struct namedb* db, udb_base* udb, udb_ptr* uz,
	struct zone* z, int checkchain)
{
	udb_ptr urr;
	unsigned i;
	rrset_type* rrset = domain_find_rrset(z->apex, z, TYPE_NSEC3PARAM);
	if(!rrset) /* no NSEC3PARAM in mem */
		return NULL;
	udb_ptr_new(&urr, udb, &ZONE(uz)->nsec3param);
	if(!urr.data || RR(&urr)->len < 5) {
		/* no NSEC3PARAM in udb */
		udb_ptr_unlink(&urr, udb);
		return NULL;
	}
	/* find matching NSEC3PARAM RR in memory */
	for(i=0; i<rrset->rr_count; i++) {
		/* if this RR matches the udb RR then we are done */
		rdata_atom_type* rd = rrset->rrs[i].rdatas;
		if(rrset->rrs[i].rdata_count < 4) continue;
		if(RR(&urr)->wire[0] == rdata_atom_data(rd[0])[0] && /*alg*/
		   RR(&urr)->wire[1] == rdata_atom_data(rd[1])[0] && /*flg*/
		   RR(&urr)->wire[2] == rdata_atom_data(rd[2])[0] && /*iter*/
		   RR(&urr)->wire[3] == rdata_atom_data(rd[2])[1] &&
		   RR(&urr)->wire[4] == rdata_atom_data(rd[3])[0] && /*slen*/
		   RR(&urr)->len >= 5 + RR(&urr)->wire[4] &&
		   memcmp(RR(&urr)->wire+5, rdata_atom_data(rd[3])+1,
			rdata_atom_data(rd[3])[0]) == 0) {
			udb_ptr_unlink(&urr, udb);
			if(checkchain) {
				z->nsec3_param = &rrset->rrs[i];
				if(!check_apex_soa(db, z, 1))
					return db_find_nsec3param(db, z,
						NULL, checkchain);
			}
			return &rrset->rrs[i];
		}
	}
	udb_ptr_unlink(&urr, udb);
	return NULL;
}

void
nsec3_find_zone_param(struct namedb* db, struct zone* zone, udb_ptr* z,
	struct rr* avoid_rr, int checkchain)
{
	/* get nsec3param RR from udb */
	if(db->udb)
		zone->nsec3_param = udb_zone_find_nsec3param(db, db->udb,
			z, zone, checkchain);
	/* no db, get from memory, avoid using the rr that is going to be
	 * deleted, avoid_rr */
	else	zone->nsec3_param = db_find_nsec3param(db, zone, avoid_rr,
			checkchain);
}

/* check params ok for one RR */
static int
nsec3_rdata_params_ok(rdata_atom_type* prd, rdata_atom_type* rd)
{
	return (rdata_atom_data(rd[0])[0] ==
		rdata_atom_data(prd[0])[0] && /* hash algo */
	   rdata_atom_data(rd[2])[0] ==
		rdata_atom_data(prd[2])[0] && /* iterations 0 */
	   rdata_atom_data(rd[2])[1] ==
		rdata_atom_data(prd[2])[1] && /* iterations 1 */
	   rdata_atom_data(rd[3])[0] ==
		rdata_atom_data(prd[3])[0] && /* salt length */
	   memcmp(rdata_atom_data(rd[3])+1,
		rdata_atom_data(prd[3])+1, rdata_atom_data(rd[3])[0])
		== 0 );
}

int
nsec3_rr_uses_params(rr_type* rr, zone_type* zone)
{
	if(!rr || rr->rdata_count < 4)
		return 0;
	return nsec3_rdata_params_ok(zone->nsec3_param->rdatas, rr->rdatas);
}

int
nsec3_in_chain_count(domain_type* domain, zone_type* zone)
{
	rrset_type* rrset = domain_find_rrset(domain, zone, TYPE_NSEC3);
	unsigned i;
	int count = 0;
	if(!rrset || !zone->nsec3_param)
		return 0; /* no NSEC3s, none in the chain */
	for(i=0; i<rrset->rr_count; i++) {
		if(nsec3_rr_uses_params(&rrset->rrs[i], zone))
			count++;
	}
	return count;
}

struct domain*
nsec3_chain_find_prev(struct zone* zone, struct domain* domain)
{
	if(domain->nsec3 && domain->nsec3->nsec3_node.key) {
		/* see if there is a prev */
		rbnode_type* r = rbtree_previous(&domain->nsec3->nsec3_node);
		if(r != RBTREE_NULL) {
			/* found a previous, which is not the root-node in
			 * the prehash tree (and thus points to the tree) */
			return (domain_type*)r->key;
		}
	}
	if(zone->nsec3_last)
		return zone->nsec3_last;
	return NULL;
}


/** clear hash tree. Called from nsec3_clear_precompile() only. */
static void
hash_tree_clear(rbtree_type* tree)
{
	if(!tree) return;

	/* Previously (before commit 4ca61188b3f7a0e077476875810d18a5d439871f
	 * and/or svn commit 4776) prehashes and corresponding rbtree nodes
	 * were part of struct nsec3_domain_data. Clearing the hash_tree would
	 * then mean setting the key value of the nodes to NULL to indicate
	 * absence of the prehash.
	 * But since prehash structs are separatly allocated, this is no longer
	 * necessary as currently the prehash structs are simply recycled and 
	 * NULLed.
	 *
	 * rbnode_type* n;
	 * for(n=rbtree_first(tree); n!=RBTREE_NULL; n=rbtree_next(n)) {
	 *	n->key = NULL;
	 * }
	 */
	tree->count = 0;
	tree->root = RBTREE_NULL;
}

void
nsec3_clear_precompile(struct namedb* db, zone_type* zone)
{
	domain_type* walk;
	/* clear prehash items (there must not be items for other zones) */
	prehash_clear(db->domains);
	/* clear trees */
	hash_tree_clear(zone->nsec3tree);
	hash_tree_clear(zone->hashtree);
	hash_tree_clear(zone->wchashtree);
	hash_tree_clear(zone->dshashtree);
	/* wipe hashes */

	/* wipe precompile */
	walk = zone->apex;
	while(walk && domain_is_subdomain(walk, zone->apex)) {
		if(walk->nsec3) {
			if(nsec3_condition_hash(walk, zone)) {
				walk->nsec3->nsec3_node.key = NULL;
				walk->nsec3->nsec3_cover = NULL;
				walk->nsec3->nsec3_wcard_child_cover = NULL;
				walk->nsec3->nsec3_is_exact = 0;
				if (walk->nsec3->hash_wc) {
					region_recycle(db->domains->region,
						walk->nsec3->hash_wc,
						sizeof(nsec3_hash_wc_node_type));
					walk->nsec3->hash_wc = NULL;
				}
			}
			if(nsec3_condition_dshash(walk, zone)) {
				walk->nsec3->nsec3_ds_parent_cover = NULL;
				walk->nsec3->nsec3_ds_parent_is_exact = 0;
				if (walk->nsec3->ds_parent_hash) {
					region_recycle(db->domains->region,
						walk->nsec3->ds_parent_hash,
						sizeof(nsec3_hash_node_type));
					walk->nsec3->ds_parent_hash = NULL;
				}
			}
		}
		walk = domain_next(walk);
	}
	zone->nsec3_last = NULL;
}

/* see if domain name is part of (existing names in) the nsec3 zone */
int
nsec3_domain_part_of_zone(domain_type* d, zone_type* z)
{
	while(d) {
		if(d->is_apex)
			return (z->apex == d); /* zonecut, if right zone*/
		d = d->parent;
	}
	return 0;
}

/* condition when a domain is precompiled */
int
nsec3_condition_hash(domain_type* d, zone_type* z)
{
	return d->is_existing && !domain_has_only_NSEC3(d, z) &&
		nsec3_domain_part_of_zone(d, z) && !domain_is_glue(d, z);
}

/* condition when a domain is ds precompiled */
int
nsec3_condition_dshash(domain_type* d, zone_type* z)
{
	return d->is_existing && !domain_has_only_NSEC3(d, z) &&
		(domain_find_rrset(d, z, TYPE_DS) ||
		domain_find_rrset(d, z, TYPE_NS)) && d != z->apex
		&& nsec3_domain_part_of_zone(d->parent, z);
}

zone_type*
nsec3_tree_zone(namedb_type* db, domain_type* d)
{
	/* see nsec3_domain_part_of_zone; domains part of zone that has
	 * apex above them */
	/* this does not use the rrset->zone pointer because there may be
	 * no rrsets left at apex (no SOA), e.g. during IXFR */
	while(d) {
		if(d->is_apex) {
			/* we can try a SOA if its present (faster than tree)*/
			/* DNSKEY and NSEC3PARAM are also good indicators */
			rrset_type *rrset;
			for (rrset = d->rrsets; rrset; rrset = rrset->next)
				if (rrset_rrtype(rrset) == TYPE_SOA ||
					rrset_rrtype(rrset) == TYPE_DNSKEY ||
					rrset_rrtype(rrset) == TYPE_NSEC3PARAM)
					return rrset->zone;
			return namedb_find_zone(db, domain_dname(d));
		}
		d = d->parent;
	}
	return NULL;
}

zone_type*
nsec3_tree_dszone(namedb_type* db, domain_type* d)
{
	/* the DStree does not contain nodes with d==z->apex */
	if(d->is_apex)
		d = d->parent;
	return nsec3_tree_zone(db, d);
}

int
nsec3_find_cover(zone_type* zone, uint8_t* hash, size_t hashlen,
	domain_type** result)
{
	rbnode_type* r = NULL;
	int exact;
	domain_type d;
	uint8_t n[48];

	/* nsec3tree is sorted by b32 encoded domain name of the NSEC3 */
	b32_ntop(hash, hashlen, (char*)(n+5), sizeof(n)-5);
#ifdef USE_RADIX_TREE
	d.dname = (dname_type*)n;
#else
	d.node.key = n;
#endif
	n[0] = 34; /* name_size */
	n[1] = 2; /* label_count */
	n[2] = 0; /* label_offset[0] */
	n[3] = 0; /* label_offset[1] */
	n[4] = 32; /* label-size[0] */

	assert(result);
	assert(zone->nsec3_param && zone->nsec3tree);

	exact = rbtree_find_less_equal(zone->nsec3tree, &d, &r);
	if(r) {
		*result = (domain_type*)r->key;
	} else {
		*result = zone->nsec3_last;
	}
	return exact;
}

void
nsec3_precompile_domain(struct namedb* db, struct domain* domain,
	struct zone* zone, region_type* tmpregion)
{
	domain_type* result = 0;
	int exact;
	allocate_domain_nsec3(db->domains, domain);

	/* hash it */
	nsec3_lookup_hash_and_wc(db->region,
		zone, domain_dname(domain), domain, tmpregion);

	/* add into tree */
	zone_add_domain_in_hash_tree(db->region, &zone->hashtree,
		cmp_hash_tree, domain, &domain->nsec3->hash_wc->hash.node);
	zone_add_domain_in_hash_tree(db->region, &zone->wchashtree,
		cmp_wchash_tree, domain, &domain->nsec3->hash_wc->wc.node);

	/* lookup in tree cover ptr (or exact) */
	exact = nsec3_find_cover(zone, domain->nsec3->hash_wc->hash.hash,
		sizeof(domain->nsec3->hash_wc->hash.hash), &result);
	domain->nsec3->nsec3_cover = result;
	if(exact)
		domain->nsec3->nsec3_is_exact = 1;
	else	domain->nsec3->nsec3_is_exact = 0;

	/* find cover for *.domain for wildcard denial */
	(void)nsec3_find_cover(zone, domain->nsec3->hash_wc->wc.hash,
		sizeof(domain->nsec3->hash_wc->wc.hash), &result);
	domain->nsec3->nsec3_wcard_child_cover = result;
}

void
nsec3_precompile_domain_ds(struct namedb* db, struct domain* domain,
	struct zone* zone)
{
	domain_type* result = 0;
	int exact;
	allocate_domain_nsec3(db->domains, domain);

	/* hash it : it could have different hash parameters then the
	   other hash for this domain name */
	nsec3_lookup_hash_ds(db->region, zone, domain_dname(domain), domain);
	/* lookup in tree cover ptr (or exact) */
	exact = nsec3_find_cover(zone, domain->nsec3->ds_parent_hash->hash,
		sizeof(domain->nsec3->ds_parent_hash->hash), &result);
	if(exact)
		domain->nsec3->nsec3_ds_parent_is_exact = 1;
	else 	domain->nsec3->nsec3_ds_parent_is_exact = 0;
	domain->nsec3->nsec3_ds_parent_cover = result;
	/* add into tree */
	zone_add_domain_in_hash_tree(db->region, &zone->dshashtree,
		cmp_dshash_tree, domain, &domain->nsec3->ds_parent_hash->node);
}

static void
parse_nsec3_name(const dname_type* dname, uint8_t* hash, size_t buflen)
{
	/* first label must be the match, */
	size_t lablen = (buflen-1) * 8 / 5;
	const uint8_t* wire = dname_name(dname);
	assert(lablen == 32 && buflen == NSEC3_HASH_LEN+1);
	/* labels of length 32 for SHA1, and must have space+1 for convert */
	if(wire[0] != lablen) {
		/* not NSEC3 */
		memset(hash, 0, buflen);
		return;
	}
	(void)b32_pton((char*)wire+1, hash, buflen);
}

void
nsec3_precompile_nsec3rr(namedb_type* db, struct domain* domain,
	struct zone* zone)
{
	allocate_domain_nsec3(db->domains, domain);
	/* add into nsec3tree */
	zone_add_domain_in_hash_tree(db->region, &zone->nsec3tree,
		cmp_nsec3_tree, domain, &domain->nsec3->nsec3_node);
	/* fixup the last in the zone */
	if(rbtree_last(zone->nsec3tree)->key == domain) {
		zone->nsec3_last = domain;
	}
}

void
nsec3_precompile_newparam(namedb_type* db, zone_type* zone)
{
	region_type* tmpregion = region_create(xalloc, free);
	domain_type* walk;
	time_t s = time(NULL);
	unsigned long n = 0, c = 0;

	/* add nsec3s of chain to nsec3tree */
	for(walk=zone->apex; walk && domain_is_subdomain(walk, zone->apex);
		walk = domain_next(walk)) {
		n++;
		if(nsec3_in_chain_count(walk, zone) != 0) {
			nsec3_precompile_nsec3rr(db, walk, zone);
		}
	}
	/* hash and precompile zone */
	for(walk=zone->apex; walk && domain_is_subdomain(walk, zone->apex);
		walk = domain_next(walk)) {
		if(nsec3_condition_hash(walk, zone)) {
			nsec3_precompile_domain(db, walk, zone, tmpregion);
			region_free_all(tmpregion);
		}
		if(nsec3_condition_dshash(walk, zone))
			nsec3_precompile_domain_ds(db, walk, zone);
		if(++c % ZONEC_PCT_COUNT == 0 && time(NULL) > s + ZONEC_PCT_TIME) {
			s = time(NULL);
			VERBOSITY(1, (LOG_INFO, "nsec3 %s %d %%",
				zone->opts->name,
				(int)(c*((unsigned long)100)/n)));
		}
	}
	region_destroy(tmpregion);
}

void
prehash_zone_complete(struct namedb* db, struct zone* zone)
{
	udb_ptr udbz;

	/* robust clear it */
	nsec3_clear_precompile(db, zone);
	/* find zone settings */

	assert(db && zone);
	udbz.data = 0;
	if(db->udb) {
		if(!udb_zone_search(db->udb, &udbz, dname_name(domain_dname(
			zone->apex)), domain_dname(zone->apex)->name_size)) {
			udb_ptr_init(&udbz, db->udb); /* zero the ptr */
		}
	}
	nsec3_find_zone_param(db, zone, &udbz, NULL, 1);
	if(!zone->nsec3_param || !check_apex_soa(db, zone, 0)) {
		zone->nsec3_param = NULL;
		zone->nsec3_last = NULL;
		if(udbz.data)
			udb_ptr_unlink(&udbz, db->udb);
		return;
	}
	if(udbz.data)
		udb_ptr_unlink(&udbz, db->udb);
	nsec3_precompile_newparam(db, zone);
}

static void
init_lookup_key_hash_tree(domain_type* d, uint8_t* hash)
{ memcpy(d->nsec3->hash_wc->hash.hash, hash, NSEC3_HASH_LEN); }

static void
init_lookup_key_wc_tree(domain_type* d, uint8_t* hash)
{ memcpy(d->nsec3->hash_wc->wc.hash, hash, NSEC3_HASH_LEN); }

static void
init_lookup_key_ds_tree(domain_type* d, uint8_t* hash)
{ memcpy(d->nsec3->ds_parent_hash->hash, hash, NSEC3_HASH_LEN); }

/* find first in the tree and true if the first to process it */
static int
process_first(rbtree_type* tree, uint8_t* hash, rbnode_type** p,
	void (*init)(domain_type*, uint8_t*))
{
	domain_type d;
	struct nsec3_domain_data n;
	nsec3_hash_wc_node_type hash_wc;
	nsec3_hash_node_type ds_parent_hash;

	if(!tree) {
		*p = RBTREE_NULL;
		return 0;
	}
	hash_wc.hash.node.key = NULL;
	hash_wc.wc.node.key = NULL;
	n.hash_wc = &hash_wc;
	ds_parent_hash.node.key = NULL;
	n.ds_parent_hash = &ds_parent_hash;
	d.nsec3 = &n;
	init(&d, hash);
	if(rbtree_find_less_equal(tree, &d, p)) {
		/* found an exact match */
		return 1;
	}
	if(!*p) /* before first, go from first */
		*p = rbtree_first(tree);
	/* the inexact, smaller, match we found, does not itself need to
	 * be edited */
	else
		*p = rbtree_next(*p); /* if this becomes NULL, nothing to do */
	return 0;
}

/* set end pointer if possible */
static void
process_end(rbtree_type* tree, uint8_t* hash, rbnode_type** p,
	void (*init)(domain_type*, uint8_t*))
{
	domain_type d;
	struct nsec3_domain_data n;
	nsec3_hash_wc_node_type hash_wc;
	nsec3_hash_node_type ds_parent_hash;

	if(!tree) {
		*p = RBTREE_NULL;
		return;
	}
	hash_wc.hash.node.key = NULL;
	hash_wc.wc.node.key = NULL;
	n.hash_wc = &hash_wc;
	ds_parent_hash.node.key = NULL;
	n.ds_parent_hash = &ds_parent_hash;
	d.nsec3 = &n;
	init(&d, hash);
	if(rbtree_find_less_equal(tree, &d, p)) {
		/* an exact match, fine, because this one does not get
		 * processed */
		return;
	}
	/* inexact element, but if NULL, until first element in tree */
	if(!*p) {
		*p = rbtree_first(tree);
		return;
	}
	/* inexact match, use next element, if possible, the smaller
	 * element is part of the range */
	*p = rbtree_next(*p);
	/* if next returns null, we go until the end of the tree */
}

/* prehash domains in hash range start to end */
static void
process_range(zone_type* zone, domain_type* start,
	domain_type* end, domain_type* nsec3)
{
	/* start NULL means from first in tree */
	/* end NULL means to last in tree */
	rbnode_type *p = RBTREE_NULL, *pwc = RBTREE_NULL, *pds = RBTREE_NULL;
	rbnode_type *p_end = RBTREE_NULL, *pwc_end = RBTREE_NULL, *pds_end = RBTREE_NULL;
	/* because the nodes are on the prehashlist, the domain->nsec3 is
	 * already allocated, and we need not allocate it here */
	/* set start */
	if(start) {
		uint8_t hash[NSEC3_HASH_LEN+1];
		parse_nsec3_name(domain_dname(start), hash, sizeof(hash));
		/* if exact match on first, set is_exact */
		if(process_first(zone->hashtree, hash, &p, init_lookup_key_hash_tree)) {
			((domain_type*)(p->key))->nsec3->nsec3_cover = nsec3;
			((domain_type*)(p->key))->nsec3->nsec3_is_exact = 1;
			p = rbtree_next(p);
		}
		(void)process_first(zone->wchashtree, hash, &pwc, init_lookup_key_wc_tree);
		if(process_first(zone->dshashtree, hash, &pds, init_lookup_key_ds_tree)){
			((domain_type*)(pds->key))->nsec3->
				nsec3_ds_parent_cover = nsec3;
			((domain_type*)(pds->key))->nsec3->
				nsec3_ds_parent_is_exact = 1;
			pds = rbtree_next(pds);
		}
	} else {
		if(zone->hashtree)
			p = rbtree_first(zone->hashtree);
		if(zone->wchashtree)
			pwc = rbtree_first(zone->wchashtree);
		if(zone->dshashtree)
			pds = rbtree_first(zone->dshashtree);
	}
	/* set end */
	if(end) {
		uint8_t hash[NSEC3_HASH_LEN+1];
		parse_nsec3_name(domain_dname(end), hash, sizeof(hash));
		process_end(zone->hashtree, hash, &p_end, init_lookup_key_hash_tree);
		process_end(zone->wchashtree, hash, &pwc_end, init_lookup_key_wc_tree);
		process_end(zone->dshashtree, hash, &pds_end, init_lookup_key_ds_tree);
	}

	/* precompile */
	while(p != RBTREE_NULL && p != p_end) {
		((domain_type*)(p->key))->nsec3->nsec3_cover = nsec3;
		((domain_type*)(p->key))->nsec3->nsec3_is_exact = 0;
		p = rbtree_next(p);
	}
	while(pwc != RBTREE_NULL && pwc != pwc_end) {
		((domain_type*)(pwc->key))->nsec3->
			nsec3_wcard_child_cover = nsec3;
		pwc = rbtree_next(pwc);
	}
	while(pds != RBTREE_NULL && pds != pds_end) {
		((domain_type*)(pds->key))->nsec3->
			nsec3_ds_parent_cover = nsec3;
		((domain_type*)(pds->key))->nsec3->
			nsec3_ds_parent_is_exact = 0;
		pds = rbtree_next(pds);
	}
}

/* prehash a domain from the prehash list */
static void
process_prehash_domain(domain_type* domain, zone_type* zone)
{
	/* in the hashtree, wchashtree, dshashtree walk through to next NSEC3
	 * and set precompile pointers to point to this domain (or is_exact),
	 * the first domain can be is_exact. If it is the last NSEC3, also
	 * process the initial part (before the first) */
	rbnode_type* nx;

	/* this domain is part of the prehash list and therefore the
	 * domain->nsec3 is allocated and need not be allocated here */
	assert(domain->nsec3 && domain->nsec3->nsec3_node.key);
	nx = rbtree_next(&domain->nsec3->nsec3_node);
	if(nx != RBTREE_NULL) {
		/* process until next nsec3 */
		domain_type* end = (domain_type*)nx->key;
		process_range(zone, domain, end, domain);
	} else {
		/* first is root, but then comes the first nsec3 */
		domain_type* first = (domain_type*)(rbtree_first(
			zone->nsec3tree)->key);
		/* last in zone */
		process_range(zone, domain, NULL, domain);
		/* also process before first in zone */
		process_range(zone, NULL, first, domain);
	}
}

void prehash_zone(struct namedb* db, struct zone* zone)
{
	domain_type* d;
	if(!zone->nsec3_param) {
		prehash_clear(db->domains);
		return;
	}
	if(!check_apex_soa(db, zone, 1)) {
		/* the zone fails apex soa check, prehash complete may
		 * detect other valid chains */
		prehash_clear(db->domains);
		prehash_zone_complete(db, zone);
		return;
	}
	/* process prehash list */
	for(d = db->domains->prehash_list; d; d = d->nsec3->prehash_next) {
		process_prehash_domain(d, zone);
	}
	/* clear prehash list */
	prehash_clear(db->domains);

	if(!check_apex_soa(db, zone, 0)) {
		zone->nsec3_param = NULL;
		zone->nsec3_last = NULL;
	}
}

/* add the NSEC3 rrset to the query answer at the given domain */
static void
nsec3_add_rrset(struct query* query, struct answer* answer,
	rr_section_type section, struct domain* domain)
{
	if(domain) {
		rrset_type* rrset = domain_find_rrset(domain, query->zone, TYPE_NSEC3);
		if(rrset)
			answer_add_rrset(answer, section, domain, rrset);
	}
}

/* this routine does hashing at query-time. slow. */
static void
nsec3_add_nonexist_proof(struct query* query, struct answer* answer,
        struct domain* encloser, const dname_type* qname)
{
	uint8_t hash[NSEC3_HASH_LEN];
	const dname_type* to_prove;
	domain_type* cover=0;
	assert(encloser);
	/* if query=a.b.c.d encloser=c.d. then proof needed for b.c.d. */
	/* if query=a.b.c.d encloser=*.c.d. then proof needed for b.c.d. */
	to_prove = dname_partial_copy(query->region, qname,
		dname_label_match_count(qname, domain_dname(encloser))+1);
	/* generate proof that one label below closest encloser does not exist */
	nsec3_hash_and_store(query->zone, to_prove, hash);
	if(nsec3_find_cover(query->zone, hash, sizeof(hash), &cover))
	{
		/* exact match, hash collision */
		domain_type* walk;
		char hashbuf[512];
		char reversebuf[512];
		(void)b32_ntop(hash, sizeof(hash), hashbuf, sizeof(hashbuf));
		snprintf(reversebuf, sizeof(reversebuf), "(no name in the zone hashes to this nsec3 record)");
		walk = query->zone->apex;
		while(walk) {
			if(walk->nsec3 && walk->nsec3->nsec3_cover == cover) {
				snprintf(reversebuf, sizeof(reversebuf),
					"%s %s", domain_to_string(walk),
					walk->nsec3->nsec3_is_exact?"exact":"no_exact_hash_match");
				if(walk->nsec3->nsec3_is_exact)
					break;
			}
			if(walk->nsec3 && walk->nsec3->nsec3_ds_parent_cover == cover) {
				snprintf(reversebuf, sizeof(reversebuf),
					"%s %s", domain_to_string(walk),
					walk->nsec3->nsec3_ds_parent_is_exact?"exact":"no_exact_hash_match");
				if(walk->nsec3->nsec3_ds_parent_is_exact)
					break;
			}
			walk = domain_next(walk);
		}


		/* the hashed name of the query corresponds to an existing name. */
		VERBOSITY(3, (LOG_ERR, "nsec3 hash collision for name=%s hash=%s reverse=%s",
			dname_to_string(to_prove, NULL), hashbuf, reversebuf));
		RCODE_SET(query->packet, RCODE_SERVFAIL);
		/* RFC 8914 - Extended DNS Errors
		 * 4.21. Extended DNS Error Code 0 - Other */
<<<<<<< HEAD
		ASSIGN_EDE_CODE_AND_TEXT(query->edns.ede, EDE_OTHER,
				"NSEC3 hash collision");
=======
		ASSIGN_EDE_CODE_AND_STRING_LITERAL(query->edns.ede,
			EDE_OTHER, "NSEC3 hash collision");
>>>>>>> a1879fb4
		return;
	}
	else
	{
		/* cover proves the qname does not exist */
		nsec3_add_rrset(query, answer, AUTHORITY_SECTION, cover);
	}
}

static void
nsec3_add_closest_encloser_proof(
	struct query* query, struct answer* answer,
	struct domain* closest_encloser, const dname_type* qname)
{
	if(!closest_encloser)
		return;
	/* prove that below closest encloser nothing exists */
	nsec3_add_nonexist_proof(query, answer, closest_encloser, qname);
	/* proof that closest encloser exists */
	if(closest_encloser->nsec3 && closest_encloser->nsec3->nsec3_is_exact)
		nsec3_add_rrset(query, answer, AUTHORITY_SECTION,
			closest_encloser->nsec3->nsec3_cover);
}

void
nsec3_answer_wildcard(struct query *query, struct answer *answer,
        struct domain *wildcard, const dname_type* qname)
{
	if(!wildcard)
		return;
	if(!query->zone->nsec3_param)
		return;
	nsec3_add_nonexist_proof(query, answer, wildcard, qname);
}

static void
nsec3_add_ds_proof(struct query *query, struct answer *answer,
	struct domain *domain, int delegpt)
{
	/* assert we are above the zone cut */
	assert(domain != query->zone->apex);
	if(domain->nsec3 && domain->nsec3->nsec3_ds_parent_is_exact) {
		/* use NSEC3 record from above the zone cut. */
		nsec3_add_rrset(query, answer, AUTHORITY_SECTION,
			domain->nsec3->nsec3_ds_parent_cover);
	} else if (!delegpt && domain->nsec3 && domain->nsec3->nsec3_is_exact
		&& nsec3_domain_part_of_zone(domain->nsec3->nsec3_cover,
		query->zone)) {
		nsec3_add_rrset(query, answer, AUTHORITY_SECTION,
			domain->nsec3->nsec3_cover);
	} else {
		/* prove closest provable encloser */
		domain_type* par = domain->parent;
		domain_type* prev_par = 0;

		while(par && (!par->nsec3 || !par->nsec3->nsec3_is_exact))
		{
			prev_par = par;
			par = par->parent;
		}
		assert(par); /* parent zone apex must be provable, thus this ends */
		if(!par->nsec3) return;
		nsec3_add_rrset(query, answer, AUTHORITY_SECTION,
			par->nsec3->nsec3_cover);
		/* we took several steps to go to the provable parent, so
		   the one below it has no exact nsec3, disprove it.
		   disprove is easy, it has a prehashed cover ptr. */
		if(prev_par && prev_par->nsec3) {
			assert(prev_par != domain &&
				!prev_par->nsec3->nsec3_is_exact);
			nsec3_add_rrset(query, answer, AUTHORITY_SECTION,
				prev_par->nsec3->nsec3_cover);
		}
		/* add optout range from parent zone */
		/* note: no check of optout bit, resolver checks it */
		if(domain->nsec3)
			nsec3_add_rrset(query, answer, AUTHORITY_SECTION,
				domain->nsec3->nsec3_ds_parent_cover);
	}
}

void
nsec3_answer_nodata(struct query* query, struct answer* answer,
	struct domain* original)
{
	if(!query->zone->nsec3_param)
		return;
	/* nodata when asking for secure delegation */
	if(query->qtype == TYPE_DS)
	{
		if(original == query->zone->apex) {
			/* DS at zone apex, but server not authoritative for parent zone */
			/* so answer at the child zone level */
			if(original->nsec3 && original->nsec3->nsec3_is_exact)
				nsec3_add_rrset(query, answer, AUTHORITY_SECTION,
					original->nsec3->nsec3_cover);
			return;
		}
		/* query->zone must be the parent zone */
		nsec3_add_ds_proof(query, answer, original, 0);
		/* if the DS is from a wildcard match */
		if (original==original->wildcard_child_closest_match
			&& label_is_wildcard(dname_name(domain_dname(original)))) {
			/* denial for wildcard is already there */
			/* add parent proof to have a closest encloser proof for wildcard parent */
			/* in other words: nsec3 matching closest encloser */
			if(original->parent && original->parent->nsec3 &&
				original->parent->nsec3->nsec3_is_exact)
				nsec3_add_rrset(query, answer, AUTHORITY_SECTION,
					original->parent->nsec3->nsec3_cover);
		}
	}
	/* the nodata is result from a wildcard match */
	else if (original==original->wildcard_child_closest_match
		&& label_is_wildcard(dname_name(domain_dname(original)))) {
		/* denial for wildcard is already there */

		/* add parent proof to have a closest encloser proof for wildcard parent */
		/* in other words: nsec3 matching closest encloser */
		if(original->parent && original->parent->nsec3 &&
			original->parent->nsec3->nsec3_is_exact)
			nsec3_add_rrset(query, answer, AUTHORITY_SECTION,
				original->parent->nsec3->nsec3_cover);
		/* proof for wildcard itself */
		/* in other words: nsec3 matching source of synthesis */
		if(original->nsec3)
			nsec3_add_rrset(query, answer, AUTHORITY_SECTION,
				original->nsec3->nsec3_cover);
	}
	else {	/* add nsec3 to prove rrset does not exist */
		if(original->nsec3) {
			if(!original->nsec3->nsec3_is_exact) {
				/* go up to an existing parent */
				while(original->parent && original->parent->nsec3 && !original->parent->nsec3->nsec3_is_exact)
					original = original->parent;
			}
			nsec3_add_rrset(query, answer, AUTHORITY_SECTION,
				original->nsec3->nsec3_cover);
			if(!original->nsec3->nsec3_is_exact) {
				if(original->parent && original->parent->nsec3 && original->parent->nsec3->nsec3_is_exact)
				    nsec3_add_rrset(query, answer, AUTHORITY_SECTION,
					original->parent->nsec3->nsec3_cover);

			}
		}
	}
}

void
nsec3_answer_delegation(struct query *query, struct answer *answer)
{
	if(!query->zone->nsec3_param)
		return;
	nsec3_add_ds_proof(query, answer, query->delegation_domain, 1);
}

int
domain_has_only_NSEC3(struct domain* domain, struct zone* zone)
{
	/* check for only NSEC3/RRSIG */
	rrset_type* rrset = domain->rrsets;
	int nsec3_seen = 0;
	while(rrset)
	{
		if(!zone || rrset->zone == zone)
		{
			if(rrset->rrs[0].type == TYPE_NSEC3)
				nsec3_seen = 1;
			else if(rrset->rrs[0].type != TYPE_RRSIG)
				return 0;
		}
		rrset = rrset->next;
	}
	return nsec3_seen;
}

void
nsec3_answer_authoritative(struct domain** match, struct query *query,
	struct answer *answer, struct domain* closest_encloser,
	const dname_type* qname)
{
	if(!query->zone->nsec3_param)
		return;
	assert(match);
	/* there is a match, this has 1 RRset, which is NSEC3, but qtype is not. */
        /* !is_existing: no RR types exist at the QNAME, nor at any descendant of QNAME */
	if(*match && !(*match)->is_existing &&
#if 0
		query->qtype != TYPE_NSEC3 &&
#endif
		domain_has_only_NSEC3(*match, query->zone))
	{
		/* act as if the NSEC3 domain did not exist, name error */
		*match = 0;
		/* all nsec3s are directly below the apex, that is closest encloser */
		if(query->zone->apex->nsec3 &&
			query->zone->apex->nsec3->nsec3_is_exact)
			nsec3_add_rrset(query, answer, AUTHORITY_SECTION,
				query->zone->apex->nsec3->nsec3_cover);
		/* disprove the nsec3 record. */
		if(closest_encloser->nsec3)
			nsec3_add_rrset(query, answer, AUTHORITY_SECTION, closest_encloser->nsec3->nsec3_cover);
		/* disprove a wildcard */
		if(query->zone->apex->nsec3)
			nsec3_add_rrset(query, answer, AUTHORITY_SECTION,
				query->zone->apex->nsec3->nsec3_wcard_child_cover);
		if (domain_wildcard_child(query->zone->apex)) {
			/* wildcard exists below the domain */
			/* wildcard and nsec3 domain clash. server failure. */
			RCODE_SET(query->packet, RCODE_SERVFAIL);
			/* RFC 8914 - Extended DNS Errors
			 * 4.21. Extended DNS Error Code 0 - Other */
<<<<<<< HEAD
			ASSIGN_EDE_CODE_AND_TEXT(query->edns.ede, EDE_OTHER,
					"Wildcard and NSEC3 domain clash");
=======
			ASSIGN_EDE_CODE_AND_STRING_LITERAL(query->edns.ede,
				EDE_OTHER, "Wildcard and NSEC3 domain clash");
>>>>>>> a1879fb4
		}
		return;
	}
	else if(*match && (*match)->is_existing &&
#if 0
		query->qtype != TYPE_NSEC3 &&
#endif
		(domain_has_only_NSEC3(*match, query->zone) ||
		!domain_find_any_rrset(*match, query->zone)))
	{
		/* this looks like a NSEC3 domain, but is actually an empty non-terminal. */
		nsec3_answer_nodata(query, answer, *match);
		return;
	}
	if(!*match) {
		/* name error, domain does not exist */
		nsec3_add_closest_encloser_proof(query, answer, closest_encloser,
			qname);
		if(closest_encloser->nsec3)
			nsec3_add_rrset(query, answer, AUTHORITY_SECTION,
				closest_encloser->nsec3->nsec3_wcard_child_cover);
	}
}

#endif /* NSEC3 */<|MERGE_RESOLUTION|>--- conflicted
+++ resolved
@@ -979,13 +979,8 @@
 		RCODE_SET(query->packet, RCODE_SERVFAIL);
 		/* RFC 8914 - Extended DNS Errors
 		 * 4.21. Extended DNS Error Code 0 - Other */
-<<<<<<< HEAD
-		ASSIGN_EDE_CODE_AND_TEXT(query->edns.ede, EDE_OTHER,
-				"NSEC3 hash collision");
-=======
 		ASSIGN_EDE_CODE_AND_STRING_LITERAL(query->edns.ede,
 			EDE_OTHER, "NSEC3 hash collision");
->>>>>>> a1879fb4
 		return;
 	}
 	else
@@ -1198,13 +1193,8 @@
 			RCODE_SET(query->packet, RCODE_SERVFAIL);
 			/* RFC 8914 - Extended DNS Errors
 			 * 4.21. Extended DNS Error Code 0 - Other */
-<<<<<<< HEAD
-			ASSIGN_EDE_CODE_AND_TEXT(query->edns.ede, EDE_OTHER,
-					"Wildcard and NSEC3 domain clash");
-=======
 			ASSIGN_EDE_CODE_AND_STRING_LITERAL(query->edns.ede,
 				EDE_OTHER, "Wildcard and NSEC3 domain clash");
->>>>>>> a1879fb4
 		}
 		return;
 	}
