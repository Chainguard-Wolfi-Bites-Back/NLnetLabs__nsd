--- conflicted
+++ resolved
@@ -596,7 +596,6 @@
         }
       }
     }
-<<<<<<< HEAD
   | VAR_XDP_INTERFACE STRING
     {
 #ifdef USE_XDP
@@ -620,7 +619,7 @@
 #ifdef USE_XDP
       cfg_parser->opt->xdp_bpffs_path = region_strdup(cfg_parser->opt->region, $2);
 #endif
-=======
+	}
   | VAR_METRICS_ENABLE boolean
     {
 #ifdef USE_METRICS
@@ -654,7 +653,6 @@
 #ifdef USE_METRICS
       cfg_parser->opt->metrics_path = region_strdup(cfg_parser->opt->region, $2);
 #endif /* USE_METRICS */
->>>>>>> 3b901a2a
     }
   ;
 
