--- conflicted
+++ resolved
@@ -1,13 +1,11 @@
-<<<<<<< HEAD
 18 September 2016: Wouter
 	- Fix #1446: A corrupted zone file "propagates" to good ones.
 
 14 September 2016: Wouter
 	- Fix layout in xfrd.c.
-=======
+
 6 September 2017: Willem
 	- Save memory by selectively allocate precompiled nsec3 hashes
->>>>>>> 4ca61188
 
 29 August 2016: Wouter
 	- With --enable-packed save memory, at expense of unaligned reads.
