--- conflicted
+++ resolved
@@ -1,11 +1,9 @@
-<<<<<<< HEAD
 23 January 2025: Willem
 	- Support for DSYNC, EID, NIMLOC, SINK, TALINK, DOA, AMTRELAY and
 	  IPN resource record types.
-=======
+
 22 January 2025: Wouter
 	- Fix #426: nsd crashes with patterns in config_apply_pattern.
->>>>>>> c7890964
 
 20 January 2025: Willem
 	- code repository continues with 4.11.2 under development.
