--- conflicted
+++ resolved
@@ -1,13 +1,11 @@
-<<<<<<< HEAD
-27 November 2023: Wouter
-	- Merge #305: faster stats. Statistics can be gathered while a reload
-	  is in progress.
-=======
 27 November 2023: Jeroen
 	- Fix #14: Set timeout to 3s when servicing remaining TCP connections.
 	- Fix: Always instate write handler after reading queries from TCP.
 	- Answer first query on connections accepted just before reload.
->>>>>>> 4ac3977d
+
+27 November 2023: Wouter
+	- Merge #305: faster stats. Statistics can be gathered while a reload
+	  is in progress.
 
 1 November 2023: Jeroen
 	- Remove on-disk database.
