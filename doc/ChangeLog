<<<<<<< HEAD
27 March 2024: Wouter
	- Fix that when the server truncates the pidfile, it does not follow
	  symbolic links.
	- Fix #317: nsd should not chown its PID file.
=======
4 April 2024: Jeroen
	- Use rooted temporary path in makedist.sh.
	- Tag for 4.9.1.

3 April 2024: Jeroen
	- Replace multiple strcat and strcpy by snprintf.
	- Tag for 4.9.0.
>>>>>>> 07119e95

26 March 2024: Jeroen
	- Test if debug is available in do-tests.
	- Enforce timeout from NSD in ixfr_gone test.
	- Update expressions in ixfr_and_restart test.
	- Make algorithm explicit in control-repattern test.
	- Switch algorithm to hmac-256 for testplan_mess test.
	- Tag for 4.9.0rc1.

25 March 2024: Jeroen
	- Fix timing sensitivity in ixfr_outsync test.

22 March 2024: Jeroen
	- Set up doc/RELNOTES for upcoming release.

26 February 2024: Willem
	- Merge #316: Fix to reap defunct children by the reload process that
	  emerged when some serve child processes were still serving TCP
	  request while the others had already quit, while the reload process
	  was waiting for the signal from the backup/old main process that all
	  children exited.
	- Fix (also from Merge #316) to reap exited children more frequently
	  from server main loop for processes that exited during reload, but
	  missed the initial reaping at start of the main loop because they
	  took somewhat longer to exit.

16 February 2024: Wouter
	- Fix compile with memclean for xfrd nsd.db close.
	- In xfrd del secondary zone, the timer could perhaps have
	  event_added, and if so, it would not be event_del if a tcp connection
	  is active at the time. This could cause the libevent event lists
	  to fail. Also fix to make sure to set event_added for the
	  nsd-control ssl nonblocking handshake and check event_added there
	  too, for extra certainty.

15 February 2024: Willem
	- Merge #304: Support for Catalog zones version "2" as specified in
	  RFC 9432. Both the consumer as well as the producer role are
	  implemented, but only a single catalog consumer zone is allowed.
	  The "coo" property, only relevant with multiple catalog consumer,
	  is therefore not supported. The "group" property is supported.
	  Have a look at the nsd.conf man page for details on how to
	  configure and use catalog zones.

12 February 2024: Willem
	- Allow SOA apex queries to otherwise with allow-query protected zones
	  for clients matching a provide-xfr rule, because clients that are
	  allowed to transfer the zone need to be able to query SOA at the
	  apex preceding the actual transfer.

6 February 2024: Wouter
	- Fix #313: nsd 4.8 stats with implausible spikes.

16 January 2024: Wouter
	- Move acx_nlnetlabs.m4 to version 48, with ssp and getaddrinfo
	  include check.

14 January 2024: Wouter
	- Move acx_nlnetlabs.m4 to version 47, with crypt32 check.

8 December 2023: Wouter
	- Merge #309: More RFC 8499 compliance.
	- Fix #310: NSD stats contain the terms "master" and "slave".
	- Fix control-reconfig-xfrd test for zonestatus primary that is
	  printed by nsd-control zonestatus.

7 December 2023: Wouter
	- Merge #307 from anandb-ripencc: Many improvements to the nsd.conf
	  man page.
	- Fix #308: Deprecate "multi-master-check" in favour of
	  "multi-primary-check".

6 December 2023: Wouter
	- Fix to sync the tests script file common.sh.
	- Update test script file common.sh.
	- Fix #306: Missing AC_SUBST(dbdir) breaks installation with 4.8.0.
	- Fix for #306: Create directory for xfrd.state and zone.list files
	  in make install.

29 November 2023: Wouter
	- Tag for 4.8.0rc1. This became 4.8.0 release on 6 December 2023.
	  The repository continues with version 4.8.1 under development.

28 November 2023: Wouter
	- Set up doc/RELNOTES for upcoming release.
	- Fix unit test kill_from_pidfile function for nonexistent files
	  because the argument is evaluated before the test expression.
	- Fix rr-test to also convert the contents of the just written output
	  file.
	- Fix test set to remove -f nsd.db and rm nsd.db commands.
	- Fix test set to remove difffile option.

27 November 2023: Jeroen
	- Fix #14: Set timeout to 3s when servicing remaining TCP connections.
	- Fix: Always instate write handler after reading queries from TCP.
	- Answer first query on connections accepted just before reload.

27 November 2023: Wouter
	- Merge #305: faster stats. Statistics can be gathered while a reload
	  is in progress.

27 November 2023: Willem
	- Merge #302: Test package fixes. Correct Auxfiles, kill_from_pidfile
	  function and fix drop_updates, rr-test and xfr_update tests.

1 November 2023: Jeroen
	- Remove on-disk database.

31 October 2023: Wouter
	- Merge #301: improve the logging of ixfr fallbacks to axfr.

30 October 2023: Jeroen
	- Fix processing of consolidated IXFRs.

30 October 2023: Wouter
	- Fix for interprocess communication to set quit sync command from
	  main process explicitly.

3 October 2023: Wouter
	- Merge #281: Proxy protocol. An implementation of PROXYv2 for NSD.
	  It can be configured with proxy-protocol-port: portnum with the
	  port number of the interface on which proxy traffic is handled.
	  The interface can support proxy traffic for UDP, TCP and TLS.

21 September 2023: Wouter
	- Merge #295: Update e-mail addresses, add ref to support contracts

31 August 2023: Wouter
	- Fix autoconf 2.69 warnings in configure.

14 July 2023: Wouter
	- Merge #287: Update nsd.conf.5.in.

11 July 2023: Wouter
	- Fix unused variable warning in unit test of udb.

22 June 2023: Wouter
	- Fix #284: dnstap_collector.c: SOCK_NONBLOCK is not available on
	  Mac/Darwin.

7 June 2023: Wouter
	- Merge #282: Improve nsd.conf man page.
	- Fix unused but set variable warning.
	- Fix #283: Compile failure in remote.c when --disable-bind8-stats
	  and --without-ssl are specified.

31 May 2023: Wouter
	- Add missing items to doc/RELNOTES.
	- Tag for 4.7.0rc1. It became release 4.7.0 on 7 june 2023. The code
	  repository continues with 4.7.1.

30 May 2023: Jeroen
	- Fix #240: Prefix messages originating from verifier.
	- Fix #275: Drop unnecessary root server checks.

30 May 2023: Wouter
	- Next version is 4.7.0, instead of 4.6.2, because of the added
	  features, like TLS for DNSTAP.
	- Fix unused variable warning in unit test, from clang compile.

24 May 2023: Wouter
	- For #279: Note that autoreconf -fi creates the configure script
	  and also the needed auxiliary files, for autoconf 2.69 and 2.71.

4 May 2023: Wouter
	- Fix to remove unused whitespace from acx_nlnetlabs.m4 and config.h.

1 May 2023: Wouter
	- make depend.
	- Fix for build to run flex and bison before compiling code that needs
	  the headers.

13 April 2023: Wouter
	- Fix cirrus script for submit to coverity scan to libtoolize
	  the configure script components config.guess and config.sub.
	- Fix readme status badge links.

28 March 2023: Wouter
	- Fix #273: Large TXT record breaks AXFR.
	- Fix ixfr create from adding too many record types.

16 March 2023: Wouter
	- Fix include brackets for ssl.h include statements, instead of quotes.
	- Fix static analyzer warning about nsd_event_method initialization.

15 March 2023: Wouter
	- Dnstap tls code fixes.

14 March 2023: Wouter
	- Fix dnstap to not check socket path when using IP address.
	- dnstap over TLS, default enabled. Configured with the
	  options dnstap-tls, dnstap-tls-server-name, dnstap-tls-cert-bundle,
	  dnstap-tls-client-key-file and dnstap-tls-client-cert-file.
	- Fix to compile without ssl with dnstap-tls code.

9 March 2023: Wouter
	- Fix #271: DNSTAP over TCP, with dnstap-ip: "127.0.0.1@3333".
	- Fix to clean more memory on exit of dnstap collector.

23 February 2023: Wouter
	- Fix #270: reserved identifier violation.

20 February 2023: Wouter
	- Merge #269 from Fale: Add systemd service unit.

16 February 2023: Wouter
	- Fix #266: Fix build with --without-ssl.
	- Fix #267: Allow unencrypted local operation of nsd-control.
	- Fix for #267: neater variable definitions.

2 February 2023: Wouter
	- Merge #265: Fix C99 compatibility issue.

30 January 2023: Wouter
	- Merge #263: Add bash autocompletion script for nsd-control.
	- Fix for #262: More error logging for SSL read failures for zone
	  transfers.

27 January 2023: Wouter
	- Fix #262: Zone(s) not synchronizing properly via TLS.
	- Fix ixfr_and_restart test to wait for processes to come to a stop.

26 January 2023: Wouter
	- Fix configure for -Wstrict-prototypes.

10 November 2022: Wouter
	- Tag for NSD 4.6.1, the repository continues with version 4.6.2.
	- Fix #239: -Wincompatible-pointer-types warning in remote.c.
	- Fix unit tests to succeed with --disable-bind8-stats.

1 November 2022: Wouter
	- Fixup for non-trailing newline lexer change warnings.
	- Update doc/RELNOTES for changes.
	- Fix ixfr_gone unit test to not use system default zone list file.
	- Fix credns tests for vm usage, and not use system default zone
	  list file.
	- Fix verify tests to use more portable bash location in script.
	- Fix verify_again test to use ipv4 address for test.

1 November 2022: Tom
	- Add SVCB dohpath support

28 September 2022: Jeroen
	- Set ALPN "dot" token during connection establishment as per RFC9103
	  section 7.1 (Thanks Cesar Kuroiwa).

21 September 2022: Tom
	- Change zone parsing to accept non-trailing newline.

1 September 2022: Wouter
	- Merge #231 from moritzbuhl: Fix checking if nonblocking sockets work
	  on OpenBSD.

19 August 2022: Wouter
	- Update cirrus build script for newer Ubuntu image, and FreeBSD
	  build with libtoolize to install auxiliary files.
	- Update to clang 14 in cirrus build test on Ubuntu Jammy 22.04.

7 July 2022: Tom
	- Fix #212: Change commandline control actions to always log.

1 July 2022: Wouter
	- Fix static analyzer reports, fix wrong log print when skipping xfr,
	  fix to print error on pipe read fail, and assert an xfr is in
	  progress during packet checks.

23 June 2022: Wouter
	- Tag for 4.6.0rc1. It became 4.6.0 on 30 June 2022, and it continues
	  with version 4.6.1.

17 June 2022: Wouter
	- Fix compilation with libev, without event_base_loopbreak.

16 June 2022: Wouter
	- Fix that the unit test verify_repat cleans up nsd on exit.
	- Fix to remove ixfrcreate.c asserts about uint16 within limits
	  because of warnings from analyzers.

14 June 2022: Wouter
	- Fix compilation without libevent and compilation of nsd-mem.
	- Fix verify handler add of sigchld event for compilation without
	  libevent.

3 June 2022: Wouter
	- Fix static analyzer reports on ixfrcreate temp file.
	- Fixup wrong ixfrcreate fread return check.

13 May 2022: Wouter
	- The code repo continues with version 4.5.1.

6 May 2022: Wouter
	- Merge PR #209: IXFR out
	  This adds IXFR out functionality to NSD. NSD can copy IXFRs from
	  upstream to downstream clients, or create IXFRs from zonefiles.
	  The options store-ixfr: yes and create-ixfr: yes can be used to
	  turn this on. Default is turned off. The options ixfr-number and
	  ixfr-size can be used to tune the number of IXFR transfers and
	  total data size stored. This is configured per zone, the IXFRs
	  are served to the hosts that are allowed to perform zone transfers.
	  And if TSIG is configured, signed with the same key. The content
	  is stored to file if a zonefile is configured for the zone, in
	  the zonefile.ixfr and zonefile.ixfr.2, .. files. They contain
	  readable text format. The number of IXFRs is num.rixfr in
	  statistics output, also per zone if per zone statistics are enabled.
	  If offline, nsd-checkzone -i can create ixfr files.
	  NSD already supports requesting IXFRs, this addition allows NSD
	  to serve IXFR transfers to clients.
	  NSD stops responding with NOTIMPL to IXFR requests, also for zones
	  that do not have IXFR enabled. The clients gets a full zone reply
	  or a status reply if the serial is up to date.
	- set version to 4.5.0 for feature change.
	- Tag for 4.5.0rc1 release. It became the 4.5.0 release on 13 May 2022.

14 April 2022: Wouter
	- Update cirrus script FreeBSD version.

25 March 2022: Wouter
	- Fix spelling error in comment in svcbparam_lookup_key.

2 March 2022: Wouter
	- Fix code analyzer zero divide warning.
	- Fix code analyzer large value with assertion.
	- Fix another code analyzer zero divide warning.
	- Fix code analyzer warning about uninitialized temp storage in loop.

10 February 2022: Wouter
	- Tag for 4.4.0rc1 release. This became 4.4.0 release on 17 Feb 2022,
	  the code repository continues with version 4.4.1.

9 February 2022: Wouter
	- Fix unit tests for nds-control-setup exit code and the
	  xfrd-tcp-max default.

7 February 2022: Wouter
	- Merge #207 Sync nsd-control-setup with unbound-control-setup to
	  generate certificates with SANs.

28 January 2022: Wouter
	- Fix #206: build with --without-ssl fails.

27 January 2022: Wouter
	- current code branch continues as version 4.4.0, because of added
	  feature.

26 January 2022: Wouter
	- Merge #193: Lower memory usage of the XFRD process by default.
	  Instead of preallocating all elements, they are allocated when used.
	  There are options for managing the memory usage, defaults are the
	  same as before. xfrd-tcp-max sets the number of sockets for tcp
	  connections that xfrd can make to download zone contents. And
	  xfrd-tcp-pipeline the number of simultaneous transfers over the
	  same connection.

12 January 2022: Wouter
	- Fix to document nsd-checkzone -p in the man page for nsd-checkzone.

7 January 2022: Wouter
	- Fix to change file mode before changing file owner for the
	  nsd-control unix socket file.

3 January 2022: Wouter
	- Merge #204 from jonathangray: correct some spelling mistakes.

15 December 2021: Wouter
	- Fix #200: nsd-checkzone succeeds even with incorrect serial in SOA
	  record.

2 December 2021: Wouter
	- Fix socket_partitioning unit test for FreeBSD.
	- Fix SVCB test to work around older dig with drill.
	- Fix unit test to not syslog setlogin failures.

1 December 2021: Wouter
	- Set up for branch for 4.3.9 release.
	  This became release 4.3.9 on 9 Dec 2021 and included the changes
	  until the SVCB fix on 2 dec 2021, but not the setlogin fix.
	  The main branch continues as 4.3.10.
	- Fix unit tests for new answer-cookie default.

30 November 2021: Wouter
	- Fix to remove git tracking and ci information from release tarballs.

3 November 2021: Wouter
	- Fix #198: nsd-control reconfig core dump.

12 October 2021: Wouter
	- Tag for 4.3.8 release, from 4.3.8rc2. The main branch continues
	  with version 4.3.9 in development.

7 October 2021: Wouter
	- Set default for answer-cookie to no. Because in server deployments
	  with mixed server software, a default of yes causes issues.
	- Tag for 4.3.8rc2, includes the new answer-cookie default.

4 October 2021: Wouter
	- Tag for 4.3.8rc1.

29 September 2021: Wouter
	- Fix unit tests for svcb and xot to not touch the default
	  zonelistfile.
	- Fix unit test for xot tertiary config for zonelistfile default.
	- Fix unit test for dns-cookies for no unshare, and allow-query
	  for no IPv6 loopback.
	- Fix unit test allow query to check for IPv6.

22 September 2021: Wouter
	- Fix #194: Incorrect NSEC3 response for SOA query below delegation
	  point.

13 September 2021: Wouter
	- Fix compile failure with openssl 1.0.2.

3 September 2021: Wouter
	- Fix not reachable annotation in radix_find_prefix_node.

31 August 2021: Willem
	- Fix #191: dname_parse_wire() returns fqdn wireformat length.

26 August 2021: Wouter
	- Fix #190: NSD returns 3 NSEC3 records for NODATA response.

23 August 2021: Wouter
	- Fix #189: nsd 4.3.7 crash answer_delegation: Assertion
	  `query->delegation_rrset' failed.

17 August 2021: Wouter
	- Fix #188: NSD fails to build against openssl 1.1 on CentOS 7.
	- Fix sed script in ssldir split handling.

13 August 2021: Wouter
	- Merge #187: Support using system-wide crypto policies.

10 August 2021: Wouter
	- Merge #185 by cesarkuroiwa: Mutual TLS.
	- Fixes for #185: Document client-cert, client-key and client-key-pw
	  in the man page. Fix yacc semicolon. Fix unused variable warning.
	  Use strlcpy instead of strncpy. Fix spelling error in error
	  printout.

2 August 2021: Wouter
	- Quieter tpkg/do-tests shell script with -q flag.
	- For #184: Note that all zones can be targeted by some nsd-control
	  commands in the man page.

30 July 2021: Wouter
	- Move acx_nlnetlabs.m4 to version 41, with lib64 openssl dir check.
	- Fix to compile with OpenSSL 3.0.0beta2.
	- Fix configure detection of SSL_CTX_set_security_level.
	- Fix deprecated functions use from openssl 3.0.0beta2.

23 July 2021: Wouter
	- Fix free on shutdown of XoT SSL context.

22 July 2021: Wouter
	- tag 4.3.7 release, with the fixes between rc1 and this release.
	- main branch continues for 4.3.8.

20 July 2021: Wouter
	- Fix typo in xfrd-tcp.c.

15 July 2021: Wouter
	- tag for 4.3.7rc1.
	- Fix compile of cookies on FreeBSD without IPv6.
	- Fix for loop initial declaration for nonc99 compiler.

14 July 2021: Wouter
	- Fix truncate test for EDNS COOKIE making one less RR is added.
	- Attempt to fix gcc11 warning.

13 July 2021: Willem
	- Fixes for child server processes getting out of sync with the
	  dnstap-collector process

13 July 2021: Willem
	- Interoperable DNS Cookies support as per RFC7873 and RFC9018

9 July 2021: Willem
	- Client side DNS Zone Transfer-over-TLS (XoT) support as per
	  draft-ietf-dprive-xfr-over-tls

29 June 2021: Willem
	- Fix #168: Buffer overflow in the dname_to_string() function

14 June 2021: Wouter
	- Update configure nonblocking test to use host.

25 May 2021: Wouter
	- Fix #179: log notice and server-count.

21 May 2021: Wouter
	- Test code has -q option for quiet output.

17 May 2021: Wouter
	- Update the ACX_CHECK_NONBLOCKING_BROKEN test for the configure
	  script.

7 May 2021: Wouter
	- Fix #176: please review Loglevel on missing zonefile.

6 May 2021: Wouter
	- Fix #174: NS Records below delegation are not ignored (nsd-checkzone
	  also does not raise any issue).

4 May 2021: Wouter
	- Fix SVCB sort call sizeof to be the size of the elements sorted.

29 April 2021: Tom
	- Implement Syntax of SVCB and HTTPS RR type as per draft-ietf-dnsop-svcb-https

13 April 2021: Wouter
	- Fix for #128: Skip over sendmmsg invalid argument when port is zero.
	- Fix #171: Invalid negative response (NSEC3) after IXFR.
	- Fix to make nsec3_chain_find_prev return NULL if one nsec3 left.
	- remove debug settings from unit test.

9 April 2021: Wouter
	- Fix for #170: Fix build warnings when IPv6 is disabled.
	- Fix #170: Disabled IPv6 and DNSTAP enabled triggers a build error.

30 March 2021: Wouter
	- Fix configure failure for enable systemd because of autoconf.
	- This became release 4.3.6, the repository continues for 4.3.7
	  in development.

29 March 2021: Wouter
	- Note unlisted changes in RELNOTES and prepare for 4.3.6rc1 tag.

29 March 2021: Willem
	- Per zone Access Control List for queries
	  with an allow-query: option.

24 March 2021: Wouter
	- Update acx_nlnetlabs.m4 to version 38, fix deprecation test.
	- Fix configure to use header checks with compile.
	- Fix warning about unused function log_addr.

18 March 2021: Tom
	- Add Extended DNS Errors RFC8914

15 March 2021: Wouter
	- Fix double config.h include in configlexer.c
	- Fix to remove configyyrename from makedist.sh and also
	  update the flex and bison rules there to add the "c_" prefix.

13 March 2021: Willem
	- Fix #154: TXT with parentheses fails in 4.3.5.
	- Align parsing of TXT elements with how bind does it.
	- A -p option to nsd-checkzone to print a successfully read zone.

12 March 2021: Wouter
	- Fix that wildcard is printed as a star instead of escaped, in
	  logs and in written zone files.
	- Fix unit test for wildcard printout change.

11 March 2021: Wouter
	- Fix #163: A TSIG noncompliance with RFC 2845.

9 March 2021: Willem
	- Enable configuring a control-interface by interface name.

19 February 2021: Wouter
	- Fix segfault on high verbosity for TLS channels with dnstap log
	  local address.

18 February 2021: Wouter
	- Fix #146 with #147: DNSTAP log the local address of the server
	  with the dnstap logs.

16 February 2021: Wouter
	- Man page documentation for dnstap options.

8 February 2021: Wouter
	- Fix AF_LOCAL compile error for Solaris.
	- Fix ifaddrs compile error for Solaris.
	- Fix ifaddrs.h compile error for Solaris.

4 February 2021: Wouter
	- Merge PR #153 from fobser: Repair -fno-common linker errors
	  automatically.
	- Fix uninitialized access of log_buf in error printout on apply ixfr.

26 January 2021: Wouter
	- Prevent a few more yacc clashes.

19 January 2021: Wouter
	- Set branch ready for 4.3.5 release.  Tag for 4.3.5rc1.
	  Became the 4.3.5 release on 26 january 2021.  This branch continues
	  with 4.3.6 in development.

15 January 2021: Wouter
	- Fix #152: '*' in Rdata causes the return code to be NOERROR instead
	  of NX.
	- Add config.guess and config.sub to .gitignore for autoconf 2.70.
	- Fix #150: TXT record validation difference with BIND.
	- Fixup TXT record validation fix for escaped quotes.
	- Fixup TXT record validation fix for escaped backslashes.
	- Fixup escape character parse for quoted strings.

11 January 2021: Wouter
	- Fix #151: DNAME not applied more than once to resolve the query.
	- Fix dname test for #148.
	- For #151: fix to not produce loops in output.

5 January 2021: Wouter
	- Fix configure.ac for autoconf 2.70.

4 January 2021: Wouter
	- Fix #148: CNAME need not be followed after a synthesized CNAME
	  for a CNAME query.

11 December 2020: Wouter
	- Fix that nsd-control has timeout when connection is down.
	- remove windows socket ifdefs from nsd-control.

3 December 2020: Wouter
	- For #145: Fix that service of remaining TCP and TLS connections
	  does not allow new queries to be made, the connection is closed.
	  Only existing queries and zone transfers are answered, new ones
	  are rejected by a close of the channel.

30 November 2020: Wouter
	- Fix #144: fix better.

27 November 2020: Wouter
	- Fix #144: Typo fix in nsd.conf.5.in.

26 November 2020: Wouter
	- Fix #143: xfrd no hysteresis with NOT IMPLEMENTED rcode.

24 November 2020: Wouter
	- Merge PR #141: ZONEMD RR type.
	- tag for 4.3.4rc1.  This became 4.3.4 release on 1 dec 2020.
	  The code repo continues for 4.3.5 in development.

23 November 2020: Wouter
	- Fix #142: NODATA answers missin SOA in authority section after
	  CNAME chain.
	- Fix for CVE-2020-28935 : Fix that symlink does not interfere
	  with chown of pidfile.
	- fix writepid for retvalue 0.

9 November 2020: Wouter
	- Fix #138: NSD returns non-EDNS answer when QUESTION is empty.
	- Fix to check nscount in previous fix for EDNS in formerr response
	  when there is no question.

28 October 2020: Wouter
	- Remove unused init_cfg_parse routine from configlexer.

20 October 2020: Wouter
	- Fix to add missing closest encloser NSEC3 for wildcard nodata type
	  DS answer.

14 October 2020: Wouter
	- Fix #134: IPV4_MINIMAL_RESPONSE_SIZE vs EDNS_MAX_MESSAGE_LEN.

13 October 2020: Wouter
	- Fix missing parenthesis on size of fix to init buffer.

12 October 2020: Wouter
	- Fix #127: two minor `-Wcast-qual` cleanups
	- Fix #126: minor header hygiene
	- Fix #125: include config.h in compat/setproctitle.c and fix prototype of `setproctitle`
	- Fix #133: fix 0-init of local ( stack ) buffer.

8 October 2020: Wouter
	- tag for 4.3.3 release
	- current repository contains 4.3.4 in development.
	- Fix #129: ambiguous use of errno, in log message if sendmmsg fails.
	- Fix #128: Fix that the invalid port number is logged for sendmmsg
	  failed: Invalid argument.

1 October 2020: Wouter
	- tag for 4.3.3rc1 release.

30 September 2020: Wouter
	- Updated date in nsd -v output.
	- Fixup bug013_truncate, checkconf and cutest_qroot tests for new
	  default EDNS size.

29 September 2020: Willem
	- Follow DNS flag day 2020 advice and
	  set default EDNS message size to 1232.

4 September 2020: Wouter
	- Remove unused space from LIBS on link line.

3 September 2020: Wouter
	- Merge PR #121: Increase log level of recreated database from
	  WARNING to ERR.

1 September 2020: Wouter
	- Fix #119: fix compile warnings from new gcc.
	- Fix #119: warn when trying to parse a directory.

27 August 2020: Wouter
	- Merged PR #113 with fixes.  Instead of listing an IP-address to
	  listen on, an interface name can be specified in nsd.conf, with
	  ip-address: eth0.  The IP-addresses for that interface are then used.

26 August 2020: Wouter
	- Add xstrdup for PR #113.
	- Tidy up code like in PR #113.
	- Import code from PR #113.
	- Fix for unknown EVP_MAC_CTX_free function in openssl 3.0.0 tsig code.

24 August 2020: Wouter
	- Fix that configure checks for EVP_sha256 to detect openssl, because
	  HMAC_CTX_new is deprecated in 3.0.0.
	- Port TSIG code for openssl 3.0.0-alpha6.
	- Sync acx_nlnetlabs.m4 with the unbound repo.
	- Review fixes for tsig, defensive free and zero.

4 August 2020: Wouter
	- Merge #117: mini_event.h (4.3.2 and 4.3.1) on OpenBSD cannot find
	  fd_set - patch.

23 July 2020: Wouter
	- Merge #115 from millert: Fix strlcpy() usage. From OpenBSD.

15 July 2020: Wouter
	- Fix make install with --with-pidfile="".

14 July 2020: Wouter
	- Tag for 4.3.2 release.  Master branch contains the next version
	  in development, 4.3.3.

7 July 2020: Wouter
	- Tag for 4.3.2rc1.

6 July 2020: Wouter
	- Fix compile includes for xfr-inspect tool on FreeBSD.
	- Add tpkg/run_vm.sh that runs test when in a virtual machine.
	- Merge #112 from jaredmauch: log old and new serials when NSD
	  rejects an IXFR due to an old serial number.
	- Fix bug034 test for vm test changes.

22 June 2020: Wouter
	- Remove errno reset behaviour from sendmmsg and recvmmsg
	  replacement functions.
	- Fix unit test for different nsd-control-setup -h exit code.

19 June 2020: Wouter
	- Merge #108 from Nomis: Make the max-retry-time description clearer.
	- Retry when udp send buffer is full to wait until buffer space is
	  available.

18 June 2020: Wouter
	- Do not log EAGAIN errors for sendmmsg, to stop log spam on OpenBSD.

17 June 2020: Wouter
	- Fix #107: nsd -v shows configure line, openssl version and libevent version.

27 May 2020: Wouter
	- Fix unlink of pidfile warning if not possible due to permissions,
	  nsd can display the message at high verbosity levels.
	- Update contrib/nsd.service for chown of nsd.log and /var/log in
	  ReadWritePaths.
	- Removed contrib/nsd.service, example is too complicated and not
	  useful.

15 May 2020: Wouter
	- Merge PR#102 from and0x000: add missing default in documentation
	  for drop-updates.
	- Fix checkconf test for log-only-syslog option.

14 May 2020: Wouter
	- Document default value for tcp-timeout.

13 May 2020: Jeroen
	- Fix #99: Fix copying of socket properties with reuseport enabled.

24 April 2020: Wouter
	- Fix #97: EDNS unknown version: query not in response.

21 April 2020: Wouter
	- Fix #96: log-only-syslog: yes sets to only use syslog, fixes
	  that the default configuration and systemd results in duplicate
	  log messages.

20 April 2020: Wouter
	- Fix #95: Removed make test check because tpkg not included in
	  release tarballs.
	- Fix unused parameter compile warnings.

16 April 2020: Wouter
	- Tag for 4.3.1 release and track 4.3.2 release in code repository.
	- note sha256 digest algo use in makedist.sh.
	- Fix for posix shell syntax for trap in nsd-control-setup.
	- Fix to omit the listen-on lines from log at startup, unless verbose.
	- Fix uninitialised values for bindtodevice option at startup with
	  reuseport and multiple interfaces.

8 April 2020: Wouter
	- Tag for 4.3.1rc2.

7 April 2020: Wouter
	- Merge PR #91 by gearnode: nsd-control-setup recreate certificates.
	  The '-r' option recreates certificates.  Without it it creates them
	  if they do not exist, and does not modify them otherwise.

6 April 2020: Wouter
	- Merge PR #90 by phicoh: O_CLOEXEC should be FD_CLOEXEC.
	- Merge PR #92 by tonysgi: Fix typo.

2 April 2020: Wouter
	- Tag for 4.3.1rc1.

1 April 2020: Wouter
	- Fix for whitespace in minimal responses test for FreeBSD.

25 March 2020: Wouter
	- Merge PR #86 from noloader: Use precious variables for GREP, EGREP,
	  SED, AWK, LEX and YACC.
	- For PR #86: Fix that programs loaded after CFLAGS and stuff is
	  set, specifically the compiler, so that it can work if it needs
	  special flags from that.  Fix that lex only needs to support -i
	  if actually defined, otherwise the output included in the source
	  tarball can be used.
	- Merge PR #72 from noloader: Increase Travis testing coverage

23 March 2020: Wouter
	- Fix unterminated ifdef in nsd.h.
	- Fix unknown u_long in util.c for Issue #80 .

20 March 2020: Wouter
	- Merge PR #83 from noloader: Fix GNU HURD sched_setaffinity compile.
	- Fix #82: print error when system does not have setaffinity.
	- Fix #80: NetBSD and implicit declaration of reallocarray.
	- Fix for #80: Fix reallocarray test to define before include.
	- Fix for #80: Define alternatives for IFNAMSIZ if it does not exist.

19 March 2020: Wouter
	- Fix #76: cpuid typedef for Hurd, DragonflyBSD compile.
	- Fix #75: configure test for sched_setaffinity, and use
	  cpuset_setaffinity otherwise.  Also test for presence of sysconf.
	- Fix #74: GNU Hurd fix cast from pointer to integer of different size.
	- Fix for #74, #75: cpuset test for header contents and provide code.
	- Fix #78: Fix SO_SETFIB error on FreeBSD.

18 March 2020: Wouter
	- Fix #70: error: 'fd_set' undeclared.
	- Fix #71: error: 'for' loop initial declaration used outside C99
	  mode.
	- Fix to move declarations out of for loops in event test too.
	- Fix to move declarations out of for loops in popen3 test too.
	- Another fix to move declaration out of for loop for event test.
	- Fix to move declarations out of for loops in cutest regex display.

17 March 2020: Wouter
	- tag for 4.3.0 release and master branch has version 4.3.1.

10 March 2020: Wouter
	- repository has version number 4.3.0.  Tag for 4.3.0rc1.

3 March 2020: Wouter
	- Fix that the retry wait does not exceed one day for zone transfers.

27 February 2020: Wouter
	- Fix warning on FreeBSD about pointer size cast.

26 February 2020: Wouter
	- Fixup fix of reuseport TCP for server close of sockets not used
	  by it.  And the unit test skips when the necessary debug output
	  is not enabled.

25 February 2020: Wouter
	- Fix event unit test, signal has to be registered with signal_add,
	  event_add not for every backend for signals.  The event_initialized
	  is not possible for every backend, so event_added variable.  The
	  agent write event fires after a timeout, instead of on event write
	  so that it does not trigger a sigpipe event when the handlers stop.
	  Timeout shorted to 0.1 second.  event_get_fd was not implemented,
	  so used ev_fd.  Debug output printfs added to see what happens.
	- Fix checkconf test for new drop-updates config option.
	- Fix errors with reuseport and TCP file descriptors, it was
	  closing them for server-1 in server-2 and server-3..

7 February 2020: Jeroen
	- Add feature to drop queries with opcode UPDATE.

6 February 2020: Jeroen
	- Support SO_BINDTODEVICE on Linux. Specify bindtodevice: yes
	  to bind sockets directly to the network interface.
	- Support SO_SETFIB on FreeBSD. Add setfib=<FIB> after an ip-address
	  option to use the specified FIB for that socket.
	- Require user to add servers=<range> after an ip-address option to
	  specify the servers that must listen on that socket.

6 February 2020: Wouter
	- Merge PR#60: Minor portability fixes from michaelforney, with
	  avoid pointer arithmetic on void* and avoid unnecessary VLA.

4 February 2020: Wouter
	- Merge PR#22: minimise-any: prefer polular and not large RRset,
	  from Daisuke Higashi.
	- Fix responses for IXFR so that the authority section is not echoed
	  in the response.

21 January 2020: Wouter
	- Fix leak in server bitset setup.

16 January 2020: Jeroen
	- Add zone resource record iterator for future zone-verification port.
	- Set FD_CLOEXEC on opened sockets.
	- Add popen3 implementation for future zone-verification port.
	- Add -r option to cutest so that a subset of tests can be run.

15 January 2020: Jeroen
	- Add feature to pin server proccesses to specific cpus.
	- Add feature to pin IP addresses to selected server processes.
	- Set process title to identify individual processes.

13 January 2020: Wouter
	- Merge pull request #59 from buddyns: add FreeBSD support
	  for conf key ip-transparent.

10 January 2020: Wouter
	- Fix unreachable code in ssl set options code.
	- Fix bad shift in assertion code analyzer complaint.

6 January 2020: Wouter
	- Fix #56: Drop sparse TSIG signing support in NSD.
	  Sign every axfr packet with TSIG, according to the latest
	  draft-ietf-dnsop-rfc2845bis-06, Section 5.3.1.

12 December 2019: Wouter
	- Note that use-systemd is not necessary and ignored in man page.

11 December 2019: Wouter
	- Fix whitespace in nsd.conf.sample.in, patch from Paul Wouters.
	- use-systemd is ignored in nsd.conf, when NSD is compiled with
	  libsystemd it always signals readiness, if possible.

9 December 2019: Wouter
	- Fix to define upper bounds on rr counts read from untrusted packet
	  data.
	- Try different annotation for radix_find_prefix_node not reachable.
	- Separate acl_addr_match_range functions for ip4 and ip6, to
	  please checkers.
	- Avoid unused variable warning in new match_range_v4 function.

6 December 2019: Wouter
	- Fix to define max number of EDNS records we are willing to
	  spend time on.
	- Fix size of string len and capacity type cast in udbradtree.
	- Fix to protect rrcount in tsig_find_rr from overflow.
	- Annotate radix_find_prefix_node not reachable trail code.
	- Fix to protect rrcount in packet_find_notify_serial from overflow.
	- Fix to close socket on error in create_tcp_accept_sock.
	- Fix to log on failure to chmod for socket for remote control.
	- Fix to remove unneeded if in open of socket for remote control.
	- Fix to restore input parameter on call failure in create_dirs.
	- Please checker by terminating and initialising string read
	  by remote control.
	- Fixup of random_generate negative modulo, from previous commit,
	  and return srandom when random is used if no getrandom.

5 December 2019: Wouter
	- Fix fname null check of fname in namedb_read_zonefile.
	- Fix implicit cast of size in udb_radnode_array_grow.
	- Fix ignore of return value of ssl_printf in remote.c.
	- Fix unused check of fd in parent_handle_reload_command.
	- Fix to use getrandom() for randomness, if available.
	- Attempt to fix signedness of nscount lookup in ixfr query_process.
	- Fix identical branches for ssl_print of errors in remote.c.
	- Fix type cast bounds, signedness of opt_rdlen in edns_parse_record.
	- Fix to separate header and data lines in parse_zone_list_file.

3 December 2019: Wouter
	- Fix #52: do not log transient network full errors unless higher
	  verbosity is set.
	- Fix checkconf test for new error output string.
	- tag for 4.2.4rc1 release.  This became the 4.2.4 release,
	  and the master branch continues with 4.2.5 in development.

27 November 2017 Jeroen
	- Fix regressions in configparser.y

22 November 2019: Wouter
	- Fix #48: Add make distclean that removes config.h made by configure.
	  And add maintainer-clean that removes bison and flex output.

18 November 2019: Wouter
	- Detect fixed time memcmp for openssl 0.9.8 compatibility.
	- Detect EC_KEY_new_by_curve_name for openssl 0.9.8.
	- include limits.h for UINT_MAX.
	- If no recvmmsg, dont use msg_flags member, but errno for error,
	  where our fallback function left it, msg_flags also does not exist
	  on some systems.
	- Remove unused variable warning for portability.

14 November 2019: Wouter
	- Fix checkconf test with filenames that sort in the same order.
	- Tag for 4.2.3rc1.  Branch master is 4.2.4 in development.

11 November 2019: Wouter
	- Fix #44: document that remote-control is a top-level nsd.conf
	  attribute.
	- Fix compile on OSX.
	- Fix for #44: nicer top-level clause documentation.

22 October 2019: Jeroen
	- Number of different UDP handlers has been reduced to one. recvmmsg
	  and sendmmsg implementations are now used on all platforms.
	  Compatible implementations are in place for systems that lack the
	  system calls.
	- Socket options are now set in designated functions for easy reuse.
	- Socket setup has been simplified for easy reuse.
	- Configuration parser is now aware of the context in which an option
	  was specified.

21 October 2019: Wouter
	- For #21 add
	  contrib/patch_for_s6_startup_and_other_service_supervisors.diff
	  that adds support for readiness notification with READY_FD from
	  Cameron Nemo.

17 October 2019: Jeroen
	- Fix #40: Merge small fixes for confine-to-zone by Greg Bock.

15 October 2019: Jeroen
	- For #39: Merge confine-to-zone feature contributes by Greg Bock.

26 September 2019: Wouter
	- Fix #38: log address and failure reason with tls handshake errors,
	  squelches (the same as unbound) some unless high verbosity is used.
	- Fixup clang analysis warning in xfrd_parse_received_xfr_packet
	  master dereference.

25 September 2019: Wouter
	- The nsd.conf includes are sorted ascending, for include statements
	  with a '*' from glob.

16 September 2019: Wouter
	- Fixup warnings during --disable-ipv6 compile.
	- Fixup unit test executable to run without IPv6.

4 September 2019: Wouter
	- Fix #35: excessive logging of ixfr failures, it stops the log when
	  fallback to axfr is possible. log is enabled at high verbosity.

2 September 2019: Wouter
	- For #21: pidfile "" allows to run NSD without a pidfile, for
	  startup management tools like daemontools.

28 August 2019: Wouter
	- In tests check for tls test tool availability.

19 August 2019: Wouter
	- Tag for 4.2.2 release.  Git master contains 4.2.3 in development.

13 August 2019: Wouter
	- Fix error message for out of zone data to have more information.
	- Tag for 4.2.2rc2.

12 August 2019: Wouter
	- Fix #33: Fix segfault in service of remaining streams on exit.

6 August 2019: Wouter
	- Tag for 4.2.2rc1.

5 August 2019: Wouter
	- PR #31: nsd-control: Add missing stdio header.
	- PR #32: tsig: Fix compilation without HAVE_SSL.
	- Cleanup tls context on xfrd exit.

31 July 2019: Wouter
	- Fix #29: SSHFP check NULL pointer dereference.
	- Fix #30: SSHFP check failure due to missing domain name.
	- Fix to timeval_add in minievent for remaining second in microseconds.

22 July 2019: Wouter
	- Set timeout for refetch immediately, only spread load when there
	  are retries.

19 July 2019: Wouter
	- Set no renegotiation on the SSL context to stop client
	  session renegotiation.

18 July 2019: Wouter
	- Fix #25: NSD doesn't refresh zones after extended downtime,
	  it refreshes the old zones, with a random delay of a couple of
	  seconds to spread the load.
	- Fix so that expired zones stay expired when server is down a
	  long time.

17 July 2019: Wouter
	- Fix that NSD warns for wrong length of the hash in SSHFP records.

15 July 2019: Wouter
	- PR #23: Fix typo in nsd.conf man-page.

4 July 2019: Wouter
	- Set version to 4.2.2 in development.
	- clean memory on exit of nsd-checkzone for memory debug.
	- Fix #20: CVE-2019-13207 Stack-based Buffer Overflow in the
	  dname_concatenate() function.  Reported by Frederic Cambus.
	  It causes the zone parser to crash on a malformed zone file,
	  with assertions enabled, an assertion catches it.
	- Fix #19: Out-of-bounds read caused by improper validation of
	  array index.  Reported by Frederic Cambus.  The zone parser
	  fails on type SIG because of mismatched definition with RRSIG.

2 July 2019: Wouter
	- Tag for 4.2.1rc1

27 June 2019: Wouter
	- Fix unit test for added options and no dot after zone updated
	  log message.
	- Fix compile without accept4.

21 June 2019: Wouter
	- Omit remaining tcp processing if the list is empty.
	- Fix output of nsd-checkconf -h.

20 June 2019: Wouter
	- Initialize event structures before event_set, to stop uninitialized
	  values from setting event library lists and assertions, that would
	  sometimes also show after event_del.
	- Added num.tls and num.tls6 stat counters.
	- PR #12: send-buffer-size, receive-buffer-size,
	  tcp-reject-overflow options for nsd.conf, from Jeroen Koekkoek.
	- Do not use symbol from libc, instead use own replacement, if not
	  available, for accept4.
	- Fix #14, tcp connections have 1/10 to be active and have to work
	  every second, and then they get time to complete during a reload,
	  this is a process that lingers with the old version during a version
	  update.

19 June 2019: Wouter
	- Fix tls handshake event callback function mistake, reported
	  by Mykhailo Danylenko.

18 June 2019: Wouter
	- Fix #15: crash in SSL library, initialize variables for TCP access
	  when TLS is configured.

14 June 2019: Wouter
	- Fix to init event not pointer, in reassignment.

12 June 2019: Wouter
	- Fix to init event structure for reassignment.

11 June 2019: Wouter
	- NSD 4.2.0 release.  Current development is 4.2.1.
	- Fixup of RELNOTES, corrected RFC reference for 4892.
	- Fix #13: Stray dot at the end of some log entries, removes dot
	  after updated serial number in log entry.
	- Fix TLS cipher selection, the previous was redundant, prefers
	  CHACHA20-POLY1305 over AESGCM and was not as readable as it could be. 
	- Consolidate server tls context create and remote control context
	  create, with hardening for the remote control tls context too.

6 June 2019: Wouter
	- NSD 4.2.0rc1 tag.

4 June 2019: Wouter
	- Fix unit test for outgoing interface to use random port numbers for
	  the outgoing interface config.

29 May 2019: Wouter
	- Fix to guard _OPENBSD_SOURCE from redefinition.

28 May 2019: Wouter
	- Fix to define _OPENBSD_SOURCE to get reallocarray on NetBSD.

16 May 2019: Wouter
	- Fix #10: Fix memory leaks caused by duplicate rr and include
	  instructions.

6 May 2019: Wouter
	- Note CII best practices badge for NSD on the README.md.

2 May 2019: Wouter
	- Fix .gitignore for unit test generated files.
	- Fix checkconf unit test for hide-identity and tls.

1 May 2019: Wouter
	- Fix makedist.sh for use with git.
	- Nicer output on travis for clang analysis.
	- Add .gitignore file to exclude built files from version tracking.
	- Add README.md file in repository with compile instructions.
	- Fix .gitignore for dnstap files and aclocal temp.
	- Add aclocal to README.md for pkgconfig for some configure options.

25 April 2019: Wouter
	- Add tls.tpkg unit test for DNS over TLS functionality.

18 April 2019: Wouter
	- Fix to avoid buffer alloc with global buffer in tls write handler.
	- Fix to initialize event structure when accepting TCP connection.
	- Use travis for build check, initial unit test and clang analysis.
	- Disable SSLv2,3,TLSv1.0,1.1 if TLS1.2 is available in libssl.
	- Disable weak ciphers, enable CIPHER_SERVER_PREFERENCE.
	- further setup ssl ctx after the keys are loaded, for ECDH.
	- TLS OCSP stapling support, enabled with tls-service-ocsp: filename,
	  patch from Andreas Schulze.

17 April 2019: Wouter
	- Fix to share openssl init code, and perform it once.

16 April 2019: Andreas via Sara
	- Patch to add support for TCP Fast Open
	- Patch to add support for tls service on a specified tls port

16 April 2019: Wouter
	- Fix #4249: The option hide-identity: yes stops NSD from responding
	  with the hostname for chaos class queries.  Implements the RFC4829
	  security considerations.
	- Remove starttls, this signalling method was not standardized.
	- Remove TO bit, this signalling method was not standardized.
	- Remove unused first_query and tls_ok states.
	- Remove sign-compare warning in tls packet send code.
	- Fix spelling in comment and log printout.
	- Fix potential uninitialized variable.
	- Fix documentation for DNS over TLS, and set default port 853.
	- Fix to add missing comment.
	- Fix that the TLS handshake routine sets the correct event to
	  continue when done.
	- Fix that TLS renegotiation calls the read and write routines again
	  with the same parameters when the desired event has been satisfied.
	- Fix that TCP Fastopen has better error message and supports OSX.
	- Fix log for fastopen with verbosity.
	- Squelch TLS handshake failure log until verbosity 3.
	- Add per-zone statistics for TLS queries, and dnstap for TLS queries,
	  and rcode and TCflag statistics for TCP and TLS queries.

25 March 2019: Wouter
	- Print IP address when bind socket fails with error.

21 March 2019: Wouter
	- Fix spelling error in release notes.
	- Fix to delete unused zparser.default_apex member.

19 March 2019: Wouter
	- tag 4.1.27rc1.  This became 4.1.27 on 25 March 2019 and trunk has
	  4.1.28 in development.

18 March 2019: Wouter
	- Fix unit test bug013_truncate for new truncation with EDNS size,
	  it is one RR smaller for the truncated response in the test.

14 March 2019: Wouter
	- Fixed radtree_insert memory leak.
	- Fixed access recycled variable.

11 March 2019: Wouter
	- Fix #6: nsd-control-setup: Change validity time to a shorter
	  period (<2038).
	- Fix unused definition in header remote.h.
	- Fix #4236: IPV4_MINIMAL_RESPONSE_SIZE=1480 is slightly too big.
	- Fix #4235: IP_PMTUDISC_OMIT on IPv4/UDP sockets.

18 February 2019: Wouter
	- Fix to remove unused code.

15 February 2019: Wouter
	- tentative robustness, delete stats items from list twice if needed.

14 February 2019: Wouter
	- Fix #4: setusercontext() is in libutil on NetBSD, and also
	  include login_cap.h only if it exists.
	- Fix #4215: fixup for state update for TSIG information in server
	  processes, nicer printout for tsig_print, tsig_print without
	  arguments and no leaks.
	- nicer logging for update_tsig.

1 February 2019: Wouter
	- Fix for tsig assoc_tsig command on acl with nokey elements.

29 January 2019: Wouter
	- Fix #4215: on-the-fly change of TSIG keys with patch from Igor, adds
	  nsd-control print_tsig, update_tsig, add_tsig, assoc_tsig
	  and del_tsig.  These changes are gone after reload, edit the
	  config file (or a file included from it) to make changes that
	  last after restart.
	- documentation for tsig nsd-control options.

24 January 2019: Wouter
	- Deny ANY with only one RR in response, by default.  Patch from
	  Daisuke Higashi.  The deny-any statement in nsd.conf sets ANY
	  queries over UDP to be further moved to TCP as well.
	  Also no additional section processig for type ANY, reducing
	  the response size.
	- assertions for clang analysis.

10 December 2018: Wouter
	- Fix for FreeBSD port with dnstap enabled.

6 December 2018: Wouter
	- Fix to reduce region_log_stats if condition, this removes a
	  debug statement.

5 December 2018: Wouter
	- Fix #4213: disable-ipv6 and dnstap compile error.

3 December 2018: Wouter
	- Note that the content_list member is unused; and could be removed
	  if the database format is modified or updated.
	- Fix that dnstap logs CQ and CR like BIND does.
	- Revert that, it looks wrong, AQ and AR are for the authoritative.
	 
29 November 2018: Wouter
	- Tag for 4.1.26rc1. Which became 4.1.26 on 4 dec 2018.
	  Trunk has 4.1.27 in development.
	- Fix clang analysis warning on null in closest encloser for wildcard
	  denial nsec.
	- Fix clang analysis warnings.

27 November 2018: Wouter
	- Fix parsezone failure in 4194 fix.

26 November 2018: Wouter
	- Fix to not set GLOB_NOSORT so the nsd.conf include: files are
	  sorted and in a predictable order.
	- Added nsd-control changezone.  nsd-control changezone name pattern
	  allows the change of a zone pattern option without downtime for
	  the zone, in one operation.
	- Fix #3433: document that reconfig does not change per-zone stats.

20 November 2018: Wouter
	- Fix #4205: enable-recvmmsg in mixed IPv4/IPv6 environment fails.
	  This sets the msg_hdr.msg_namelen correctly after receipt.

19 November 2018: Wouter
	- Support SO_REUSEPORT_LB in FreeBSD 12 with the reuseport: yes
	  option in nsd.conf.
	- Fix #4202: nsd-control delzone incorrect exit code on error.
	- Tab style fix to use tab for 8 spaces, from Xiaobo Liu.

25 October 2018: Wouter
	- Adjust dnstap socket path for chroot.

22 October 2018: Wouter
	- Fix #4194: Zone file parser derailed by non-FQDN names in RHS of
	  DNSSEC RRs.
	- Fix some more, neater code and checks for domain length limit.
	- check that the dnstap socket file can be opened and exists, print
	  error if not.

4 October 2018: Wouter
	- dnstap work, the dnstap.proto is a copy of the file from Unbound,
	  also dnstap.m4 configure include file.
	- dnstap collector: free eventbase and memclean nicer.
	- dnstap collector: send data and read it in collector.
	- dnstap/dnstap.c and .h from Unbound's contribution from
	  Farsight Security, added to then adapt it for dnstap logging in NSD.
	- dnstap.c with auth query and auth response, and called from
	  the collector.
	- dnstap work, config nsd.conf parse.
	- dnstap example config.

25 September 2018: Wouter
	- NSD 4.1.25 released, trunk has 4.1.26 in development.

18 September 2018: Wouter
	- tag for NSD 4.1.25rc1.

17 September 2018: Wouter
	- Fix #4156: Fix systemd service manager state change notification

14 September 2018: Wouter
	- Remove unused if clause during server service startup.

13 September 2018: Wouter
	- Fix typo in clang analysis test.
	- Annotate exit functions with noreturn.
	- nsd-control prints neater errors for file failures.

12 September 2018: Wouter
	- clang analysis test.

11 September 2018: Wouter
	- Fix to combine the same error function into one, from Xiaobo Liu.
	- Fix initialisation in remote.c.
	- please clang analyzer and fix parse of IPSECKEY with bad gateway.
	- Fix unit test code for clang analyzer.
	- Fix nsd-checkconf fail on bad zone name.

10 September 2018: Wouter
	- Fix coding style in nsd.c

7 September 2018: Wouter
	- append_trailing_slash has one implementation and is not repeated
	  differently.

4 September 2018: Wouter
	- Fix codingstyle in nsd-checkconf.c in patch from Sharp Liu.

15 August 2018: Wouter
	- Fix use_systemd typo/leftover in remote.c.

13 August 2018: Wouter
	- tag for 4.1.24 release.
	- trunk is 4.1.25 in development.
	- Fix that nsec3 precompile deletion happens before the RRs of
	  the zone are deleted.
	- Fix printout of accepted remote control connection for unix sockets.

6 August 2018: Wouter
	- tag for 4.1.24rc1 release.

30 July 2018: Wouter
	- Tag for NSD 4.1.23 release, trunk is 4.1.24, includes
	  fix NSD time sensitive TSIG compare vulnerability.
	- Fix checkconf test for use-systemd option.

25 July 2018: Wouter
	- #4133: Fix that when IXFR contains a zone with broken NSEC3PARAM
	  chain, NSD leniently attempts to find a working NSEC3PARAM.

23 July 2018: Wouter
	- Remove socket activation from systemd code, it was reported as
	  not useful to enable.  The readiness signalling is still there,
	  and can be enabled with use-systemd: yes.
	- Only call sd_notify from systemd when use-systemd is yes.

6 July 2018: Wouter
	- RFC8162 support, for record type SMIMEA.
	- Fix that type CAA (and URI) in the zone file can contain
	  dots when not in quotes.

26 June 2018: Wouter
	- configure --enable-systemd (needs pkg-config and libsystemd) can
	  be used to then use-systemd: yes in nsd.conf and use socket
	  activation and readiness signalling with systemd.

19 June 2018: Wouter
	- #4106: Fix that stats printed from nsd-control are recast from
	  unsigned long to unsigned (remote.c).

14 June 2018: Wouter
	- Fix that first control-interface determines if TLS is used.  Warn
	  when IP address interfaces are used without TLS.

12 June 2018: Wouter
	- #4102: control interface via local socket.
	  configure it with control-interface: "/path/nsd.ctl"  The path
	  has to start with a / to separate it from an IP address.
	  The local socket does not use SSL, but unencrypted traffic, use
	  file and containing directory permissions to restrict access.

6 June 2018: Wouter
	- Patch to fix openwrt for mac os build darwin detection in configure.

4 June 2018: Wouter
	- tag for 4.1.22rc1.  Became 4.1.22 on 11 June, trunk is 4.1.23 in
	  development from this point.

31 May 2018: Wouter
	- Fix to use same condition for nsec3 hash allocation and free.

23 May 2018: Wouter
	- Use accept4 to speed up answer of TCP queries, on Linux and FreeBSD
	  and OpenBSD.

22 May 2018: Wouter
	- Fix nsec3 hash of parent and child co-hosted nsec3 enabled zones.

15 May 2018: Wouter
	- Fix memory free in unit test.

14 May 2018: Wouter
	- Tag for 4.1.21 release.
	- trunk has 4.1.22 in development.
	- refuse-any sends truncation (+TC) in reply to ANY queries over UDP,
	  and allows TCP queries like normal.

7 May 2018: Wouter
	- Tag for 4.1.21rc1 release.

4 May 2018: Wouter
	- Fix #4093: Release notes not using 2018.

3 May 2018: Wouter
	- Fix buffer size warnings from compiler on filename lengths.

26 April 2018: Wouter
	- lower memory usage for tcp connections, so tcp-count can be higher.
	- Fix checkconf test for refuse-any option.

3 April 2018: Wouter
	- refuse-any nsd.conf option that refuses queries of type ANY.

5 March 2018: Wouter
	- Fix #3562: explain build error when flex missing.

20 February 2018: Wouter
	- For more clang warnings
	- Fix spelling error in xfr-inspect.

19 February 2018: Wouter
	- Fix for clang analysis complaints.

15 February 2018: Wouter
	- --enable-memclean cleans up memory for use with memory checkers,
	  eg. valgrind.
	- Fix unused variable warnings from clang analyzer.

14 February 2018: Wouter
	- updated RELNOTES for upcoming release.
	- tag 4.1.20rc1, became release on 20 feb, trunk has 4.1.21 in
	  development.

9 February 2018: Wouter
	- make depend: updated the make dependencies in the Makefile.

8 February 2018: Wouter
	- Fix memory leak when rehashing nsec3 after axfr or zonefile read,
	  in the selectively allocated precompiled nsec3 hashes.

6 February 2018: Wouter
	- Fix memory leak in zone file read of unknown rr formatted RRs.

11 December 2017: Wouter
	- Add test for support of -Wno-address-of-packed-member for
	  --enable-packed.
	- tag for release 4.1.19
	- trunk has 4.1.20 in development.

8 December 2017: Wouter
	- tag for 4.1.19rc1

7 December 2017: Wouter
	- Fixup lexer warning for gcc 4.2.

6 December 2017: Wouter
	- Fix 3392: Fix regression in 4.1.18 for notify lists with ip4
	  and ip6 targets.

5 December 2017: Wouter
	- Fix spelling error in xfr-inspect.

1 December 2017: Wouter
	- Fix warnings emitted by clang for --enable-packed.  Alignment is not
	  a problem for x86_64, don't enable packed when the platform
	  requires aligned access.

30 November 2017: Wouter
	- tag for 4.1.18 release.
	- trunk has 4.1.19 in development.
	- ignore fallthrough compiler warning in flex EOF rule.

27 November 2017: Wouter
	- Fix crash for DS query when parent and child zones both configured
	  in nsd.conf and parent zone has not loaded properly.
	- tag for 4.1.18rc2.

16 November 2017: Wouter
	- tag for 4.1.18rc1.

14 November 2017: Wouter
	- Fix #2871: Increase number of sockets for xfrd transfers.

6 November 2017: Wouter
	- Set usage counts in namedb tree to uint32 to save memory.
	- Fix up debug content from nsec3 collision printout work.

2 November 2016: Wouter
	- make ip-transparent option work on OpenBSD.

11 October 2016: Wouter
	- Fix #1567: Change crit to err log level for gettimeofday failure.
	  Add defines for compile without syslog.

9 October 2016: Wouter
	- Fix collision printout of nsec3 to print name, hash and reverse.

2 October 2016: Wouter
	- nsd-control zonestatus prints wait time between attempts, for zones
	  that are in that waiting time.

19 September 2016: Wouter
	- merges feature branch branches/alloced_prehashes into trunk.

18 September 2016: Wouter
	- Fix #1446: A corrupted zone file "propagates" to good ones.

14 September 2016: Wouter
	- Fix layout in xfrd.c.

6 September 2017: Willem
	- Save memory by selectively allocate precompiled nsec3 hashes

29 August 2016: Wouter
	- With --enable-packed save memory, at expense of unaligned reads.
	- Fix writev compile warning on FreeBSD.

25 July 2016: Wouter
	- NSD sends up to 16 notifies simultaneously for up to 64 zones,
	  to increase rate of notification for large master configurations.

24 July 2016: Wouter
	- Fix gcc 7.1.1 warnings.

17 July 2016: Wouter
	- Trunk has 4.1.18
	- xfr-inspect is part of source dir, but not made or installed by
	  default.
	- retry timeout between sending notifies dropped from 15 to 3 sec.

13 July 2016: Wouter
	- tag 4.1.17rc1, and that became the 4.1.17 release on 21 July 2017.

29 June 2016: Wouter
	- make depend.

26 June 2016: Wouter
	- Fix text format of deletes for CDS and CDNSKEY, single 0 to represent
	  empty base64 or hex string.

23 June 2016: Wouter
	- Fix potential null pointer in nsec3 adjustment tree.

15 June 2016: Wouter
	- xfr-inspect debug tool prints out xfr contents of files in tmp.

6 June 2016: Wouter
	- Fix #1272: use writev to put tcp length field with data for outgoing
	  zone transfer requests.

16 May 2016: Wouter
	- zone parser parses type AVC (it has TXT format).

25 April 2016: Wouter
	- 4.1.16 release tag.
	- trunk contains 4.1.17 in development.

11 April 2016: Wouter
	- 4.1.16 rc1 tag for release.
	- minor manpage fix.

5 April 2016: Wouter
	- Patch for expire state in multi-master when masters includes
	  broken master.

27 March 2016: Wouter
	- Fix 1243: Option to make NSD emit really minimal responses,
	  minimal-responses: yes in nsd.conf.
	- but they give additional information for priming queries (type NS).

6 March 2016: Wouter
	- Fix 1228: OpenSSL include is not guarded with HAVE_SSL

28 February 2016: Wouter
	- Printout serial error with hint it may be too big.

20 February 2016: Wouter
	- Fix missing _t to _type conversion for disable-radix-tree option.

15 February 2016: Wouter
	- zone parser can parse acronyms for algorithms ED25519 and ED448.

13 February 2016: Wouter
	- Calculate new udb index after growing the array, fix from
	  Chaofeng Liu.

7 February 2016: Wouter
	- tag for 4.1.15 rc1.  Which became 4.1.15 on 16 Feb.  Trunk 4.1.16.

19 January 2016: Wouter
	- Fix to rename _t typedefs because POSIX reserves them.

3 January 2016: Wouter
	- Fix #1195: Fix so that NSD fails on non-compliant values for Serial.

14 December 2016: Wouter
	- Squelch zone transfer error address family not supported by protocol
	  at low verbosity levels.

13 December 2016: Wouter
	- Fix nsd-control and ipv6 only.

8 December 2016: Wouter
	- tag 4.1.14
	- trunk contains 4.1.15 in development.

1 December 2016: Wouter
	- Fix restart of zone transfers when new config becomes available.
	- tag 4.1.14rc1

25 October 2016: Wouter
	- Fix #1132 for SERVFAIL zones perform backoff, and remembers the
	  timeout on next startup.
	- Save backoff timeout into xfrd.state file, this file has a higher
	  version number now.  Old files are skipped silently (causes
	  refresh) and created as new files upon exit.
	- Set number of rounds to 1; NSD will try every master once, then
	  wait for timeout or notify.
	- Fix axfr fallback for rounds to 1.

20 October 2016: Wouter
	- suppress compile warning in lex files.

18 October 2016: Wouter
	- Robust fix against missing master in tcp_open for xfrd.
	- More in depth fix for the previous.
	- Fix wildcards in include: config statements with chroot enabled.

27 September 2016: Wouter
	- NSD 4.1.13 tag.
	- trunk has 4.1.14 in development.
	- Fix null memcpy for radixtree with single link element.

19 September 2016: Wouter
	- Review comments Ralph: wrapped long lines and nicer example conf.

16 September 2016: Wouter
	- NSD 4.1.13rc1 tag.

15 September 2016: Wouter
	- Test for openssl init_crypto and init_ssl functions.

14 September 2016: Ralph
	- Fix OPENSSL_INIT_ADD_ALL_DIGESTS compatibility check

13 September 2016: Wouter
	- Fix double const in dname_const() function.
	- Silenced flex-generated sign-unsigned warning print with gcc
	  diagnostic pragma.

8 September 2016: Wouter
	- more extensible edns option handling.

2 September 2016: Wouter
	- Release of 4.1.12; trunk is 4.1.13 and the patch for 4.1.12 (that
	  does not contain the other changes to the trunk) is folded into
	  the trunk.
	- Fix #827: fix compile with openssl 1.1.0 with api=1.1.0.

25 August 2016: Wouter
	- Fix multimaster for not tried full zone transfer for a expired zone.
	- Explain --disable-radix tree uses some more CPU.

22 August 2016: Wouter
	- Fix README spelling error of BSD license (reported by Joerg Jung).

19 August 2016: Wouter
	- for type SRV add A/AAAA to the additional section (if possible),
	  just like we already do for type MX.

17 August 2016: Wouter
	- Add robustness against unallocated data in nsec3 trees.

16 August 2016: Wouter
	- configure --disable-radix-tree for about 15% lower memory usage.

12 August 2016: Wouter
	- Fix #817: xfrd update failed loop.

9 August 2016: Wouter
	- Can config key algorithms with the digest name, eg. 'sha256'.
	- default tsig algorithm is sha256.
	- Fix typo in log output, 'transfered' -> 'transferred'.
	- Fix compile warnings about signcompare in minmax retrytime.

8 August 2016: Wouter
	- Support syntax of RR type OPENPGPKEY from RFC 7929.

5 August 2016: Wouter
	- multi-master-check: yes can be used to check all masters for the
	  last version, using the higher version from the configured masters,
	  from Manabu Sonoda.
	- small fixups on patch.  And fix spacing and remove configure flag.
	- Fix #812: make depend fails after distribution.

2 August 2016: Wouter
	- Fix unused result warnings from write and strtol.

1 August 2016: Wouter
	- Tag 4.1.11rc1.
	- Fix nsec3 missing for nsec3 signed parent and child for DS at zonecut.
	- Tag 4.1.11rc2.
	- trunk is 4.1.12 in development.

8 July 2016: Wouter
	- Note down tracking numbers for issue JVN#63359718 JPCERT#91251865.

5 July 2016: Wouter
	- Fix #790: size-limit-xfr can stop NSD from downloading infinite zone
	  transfer data size, from Toshifumi Sakaguchi.

27 June 2016: Wouter
	- Set default for min-refresh-time and min-retry-time to 0.  Behaves
	  just like before, but has a configurable option in nsd.conf.
	- Fix #783: Trying to run a root server without having configured it
	  silently gives wrong answers.

16 June 2016: Wouter
	- When tcp is more than half full, use short timeout for tcp session.
	- Patch for {max,min}-{refresh,retry}-time from YAMAGUCHI Takanori.
	- man page entries for max-refresh-time patch.

15 June 2016: Wouter
	- Fix build without IPv6, patch from Zdenek Kaspar.

14 June 2016: Wouter
	- release 4.1.10 and tag for that.
	- trunk has 4.1.11 in development.

7 June 2016: Wouter
	- Fix NSEC3 ent fix to use closest encloser, not wildcard denial.

2 June 2016: Wouter
	- Fix for NSEC3 with zone signed without exact match for empty
	  nonterminals, the answer for that domain gets wildcard denial.
	- #772 Document that recvmmsg has IPv6 problems on some linux kernels.
	- tag for 4.1.10rc1.

31 May 2016: Wouter
	- print notice that nsd is starting before taking off.

20 May 2016: Wouter
	- Updated fix for nonterminal nsec3 answers.

19 May 2016: Wouter
	- Fix empty nonterminal nsec3 cover answers.

12 May 2016: Wouter
	- NSD includes AAAA before A for queries over IPV6 (in delegations).
	  And TC is set if no glue can be provided with a delegation because
	  of packet size.

19 April 2016: Wouter
	- Fix #755: NSD spins after a zone update and a lot of TCP queries.

7 April 2016: Wouter
	- If set without nsd.db print "" as the default in the man pages.

4 April 2016: Wouter
	- Fix #751: NSD fails to occlude names below a DNAME.

24 March 2016: Wouter
	- Fix for openssl 1.1.0, HMAC_CTX size not exported from openssl.

21 March 2016: Wouter
	- Update acx_nlnetlabs.m4 to version 33 with HMAC_Update test.
	- acx_nlnetlabs.m4 to v34, with -ldl -pthread test for libcrypto.

15 March 2016: Wouter
	- ip-freebind: yesno option in nsd.conf sets IP_FREEBIND socket option
	  for Linux, binds to interfaces and addresses that are down.
	- Change the nsd.db file version because of nanosecond precision fix.
	- 4.1.9 release with the nsd.db file version fix (but not freebind),
	  trunk contains 4.1.10 in development.

10 March 2016: Wouter
	- Tag 4.1.8
	- Trunk contains 4.1.9 in development.

2 March 2016: Wouter
	- Tag 4.1.8rc1

1 March 2016: Wouter
	- #744: Fix that NSD replies for configured but unloaded zone
	  with SERVFAIL, not REFUSED.

16 February 2016: Wouter
	- RR type CSYNC (RFC7477) syntax is supported.

29 January 2016: Wouter
	- #739: zonefile changes when mtime is small are detected on reload,
	  if filesystem supports precision mtime values.

19 January 2016: Wouter
	- Fix #736: segfault during zone transfer.

08 January 2016: Wouter
	- Define _DEFAULT_SOURCE with _BSD_SOURCE for recent Linuxes.

05 January 2016: Wouter
	- #732: tcp-mss, outgoing-tcp-mss options for nsd.conf, patch
	  from Daisuke Higashi.

04 January 2016: Wouter
	- Updated acx_nlnetlabs to version 32.

11 December 2015: Wouter
	- Fix flto check for OSX clang.

10 December 2015: Wouter
	- 4.1.7 release
	- trunk has 4.1.8 in development.
	- take advantage of arc4random_uniform if available, patch from
	  Loganaden Velvindron.

3 December 2015: Wouter
	- tag for 4.1.7rc1 prerelease.

2 December 2015: Wouter
	- configure --enable-ratelimit-default-is-off with --enable-ratelimit
	  to set the default ratelimit to disabled but available in nsd.conf.
	- Document that ratelimit qps and slip are updated in reconfig.
	- version: "string" option to set chaos version query reply string.
	- Fix up defaults in manpage.

1 December 2015: Wouter
	- Explain rrl-slip better in documentation.

30 November 2015: Wouter
	- Fix TCP responses when REUSEPORT is in use by turning it off.
	- reuseport: no is the default, because the feature is not troublefree.
	- Document default in manpage for rrl-slip, ip4 and 6 prefixlength.

24 November 2015: Wouter
	- Fix zonec ttl mismatch printout to include more information.

18 November 2015: Wouter
	- RELNOTES more descriptive.
	- newer acx_nlnetlabs.m4.
	- spelling fixes from Igor Sobrado Delgado.

17 November 2015: Wouter
	- Fix #721: Fix wrong error code (FORMERR) returned for unknown
	  opcode.  NOTIMP expected.

16 November 2015: Wouter
	- Allocate less memory for TSIG digest.

6 November 2015: Wouter
	- Fixup for newer acx_nlnetlabs.m4, test for openssl version after
	  testing for libdl need.

5 November 2015: Wouter
	- newer acx_nlnetlabs.m4, does not needlessly link with -ldl.

30 October 2015: Wouter
	- Fix tpkg tests for portability.

29 October 2015: Wouter
	- patch from Doug Hogan for SSL_OP_NO_SSLvx options.
	- updated contrib/nsd.spec, from Bálint Szigeti.
	- support configure --with-dbfile="" for nodb mode by default, where
	  there is no binary database, but nsd reads and writes zonefiles.

27 October 2015: Wouter
	- portability fixes.

26 October 2015: Wouter
	- Init pfd for handlers added during handler-event-walk.

23 October 2015: Wouter
	- Fix many interfaces and zones updates from nsd parent event loop.

22 October 2015: Wouter
	- 4.1.6 release tag.
	- trunk contain 4.1.7 in development.

20 October 2015: Wouter
	- 4.1.6rc2 tag created.

19 October 2015: Wouter
	- Fix compile of zonec error message on FreeBSD.

15 October 2015: Wouter
	- 4.1.6rc1 tag created.

13 October 2015: Wouter
	- nsd-checkconf warns for master zones with no zonefile statement.
	- Fix start failure when many file descriptors are in use.
	- The servfail rcode is not printed with a space in the middle.
	- fixup file descriptor fixup nicer.
	- print failed token for config syntax error or parse error.

12 October 2015: Wouter
	- Fix #711: Document that debug-mode yes is used for staying
	  attached to the supervisor console.
	- Document verbosity 3 prints more information.

30 September 2015: Wouter
	- makedist.sh print on pgp signature creation.

28 September 2015: Wouter
	- Fix typo in zonec.c inside error message.

24 September 2015: Wouter
	- Fix #701: Fix that AD=1 set in a BADVERS response.

21 September 2015: Wouter
	- Fix #706: default port 53 not opened on ip4 because of getaddrinfo
	  hints initialisation failure.
	- 4.1.5 release tag
	- trunk contains 4.1.6 in development.

9 September 2015: Wouter
	- 4.1.4 release tag created.
	- trunk contains 4.1.5 in development.

31 August 2015: Wouter
	- 4.1.4rc1 tag created.

28 August 2015: Wouter
	- Fix #698 formatting errors and typos in nsd.8.in.
	- Add --enable-pie and --enable-relro-now options.

18 August 2015: Wouter
	- Admitted axfrs are logged at verbosity 1.  Refused at verbosity 2.

17 August 2015: Wouter
	- Fixed checkconf test for reuseport setting.

14 August 2015: Wouter
	- SO_REUSEPORT does not work on FreeBSD.  Enabled by default on Linux,
	  not enabled by default on other OSes.

5 August 2015: Wouter
	- Fix that notify from nsd-control contains soa serial.

3 August 2015: Wouter
	- squelch SO_REUSEPORT failure on verbosity less than 3.

31 July 2015: Wouter
	- removed hardcoded interface limit, --with-max-ips removed.
	- SO_REUSEPORT support.

16 July 2015: Wouter
	- Fix #618: documented need to list ip-addresses separately in
	  nsd.conf if there are multiple, because the source address of
	  replies can otherwise go wrong.

10 July 2015: Wouter
	- Fix that for expired zones NSD performs an AXFR and accepts newer
	  and older serial numbers.
	- Document that minimal responses only minimizes responses to fit
	  in one datagram.  It does not minimize smaller responses.

2 July 2015: Wouter
	- Fix NSID response for short edns sizes.

23 June 2015: Wouter
	- Trunk contains 4.1.4 in development.

4 June 2015: Wouter
	- Tag 4.1.3rc1
	- improve nsd-control usage text. (23 june - added to 4.1.3)
	- RFC7553 RR Type URI support.

2 June 2015: Wouter
	- Fix redefined macro lex warning for freebsd flex.

29 May 2015: Wouter
	- Fix that formerrors are ratelimited.

19 May 2015: Wouter
	- max-interfaces raised to 32.

18 May 2015: Wouter
	- removed unused defines for unofficial tsig-hmac algorithm codes.
	  The TSIG algorithm is identified by name in the config file.

14 May 2015: Wouter
	- hmac sha224, sha384 and sha512 support, patch from David Gwynne.

23 April 2015: Wouter
	- Fix crash in zone parser for relative dname after error in origin.
	- Test for zone parser failures

21 April 2015: Wouter
	- nsd-control addzones and delzones read list of zones from stdin.
	- Fix task and zonestat files to be stored in a subdirectory in tmp
	  to stop privilege elevation.
	- printout names for successful addition and removal with bulk command.

20 April 2015: Wouter
	- Fix #665: when removing subdomain, nsd does not reparse parent zone.

14 April 2015: Wouter
	- trunk contains 4.1.3(upcoming).

7 April 2015: Wouter
	- Tag 4.1.2rc2.

2 April 2015: Wouter
	- Made log message more consistent, changed 'axfr refused' log message
	  to be more consistent with other messages.  Also notify refused.
	- verbosity 2 logs axfr refused and notify refused.
	  verbosity 1 contains less log messages.

31 March 2015: Wouter
	- Tag 4.1.2rc1.

24 March 2015: Wouter
	- Fix #654: Fix contradiction in notify logging verbosity level.
	- Incoming notifies have serial number logged (at verbosity 1).
	- Fix #655: Fix contradiction in verbosity for zone transfers.

17 March 2015: Wouter
	- Use reallocarray for integer overflow protection, patch submitted
	  by Loganaden Velvindron.
	- Fix allocation integer overflow checks.

13 March 2015: Wouter
	- Fix buffer overflow in config parse of domain name,
	  reported by John Van de Meulebrouck Brendgard.

12 March 2015: Wouter
	- Updated default keylength in nsd-control-setup to 3k.

10 March 2015: Wouter
	- Fix use after free after zonefile syntax error followed by ttl
	  or origin directive, reported by John Van de Meulebrouck Brendgard.
	- Fix syntax error followed by too many TXT elements parse crash
	  reported by John Van de Meulebrouck Brendgard.

9 March 2015: Wouter
	- Fix origin directive from unused old value and subdomain parser
	  failure, reported by John Van de Meulebrouck Brendgard.

2 March 2015: Wouter
	- Fix b64pton out of bounds error on invalid zonefile input
	  reported by John Van de Meulebrouck Brendgard.

20 February 2015: Wouter
	- Fix segfault on double origin in zone reader (thanks John Van de
	  Meulebrouck Brendgard).

19 February 2015: Wouter
	- Remove dead code domain_table_iterate.
	- Fix segfault in zone reader on invalid input
	  reported by John Van de Meulebrouck Brendgard.

5 February 2015: Wouter
	- Fix #642: Change 'zone read with no errors' to '.. with success'.
	  Patch from Benedikt Heine.

3 February 2015: Wouter
	- Tag 4.1.1 release
	- Trunk is 4.1.2 in development.
	- Remove some duplicate header includes (from Brad Smith).
	- Fix tcp waiting list for zone transfers where the bind and connect
	  calls fail.

29 January 2015: Wouter
	- Fix zonesdir chroot error message.

28 January 2015: Wouter
	- correct some hyphen-used-as-minus-sign (from Andreas Schulze) in
	  man pages.

27 January 2015: Wouter
	- Tag 4.1.1rc1

21 January 2015: Wouter
	- Synthesize CNAMEs with same TTL as DNAME.

12 January 2015: Wouter
	- Fix casts for ctype functions (from Todd Miller).
	- nsd-checkconf -f prints out full name of pidfile (with dir).

9 January 2015: Wouter
	- Fix bug#637: fix that nsd.db grows limitlessly, an off by one
	  on one megabyte free chunks, created during AXFRs of large zones,
	  that caused the one megabyte chunk to be leaked.
	- Fix udb-inspect for one megabyte chunks, counts and statistics.

6 January 2015: Wouter
	- Fix spinning NSD with lots of failing transfers, due to pointer
	  comparison using void pointer subtraction (from Otto Moerbeek).

5 January 2015: Wouter
	- Patch nsd_munin_ from Philip Paeps to use type ABSOLUTE.

4 Nov 2014: Wouter
	- Document zonestat config, and nsd-checkconf access.

3 Nov 2014: Wouter
	- Fix that failure to add tcp to tcp base does not leak the socket.

27 Oct 2014: Wouter
	- Disabled use of SSLv3 in nsd-control.
	- zonestats are cleared (or not, with stats_noreset).

22 Oct 2014: Wouter
	- Test for wildcard fix (from 3.2).

16 Oct 2014: Wouter
	- Fixes for wildcard addition and deletion, speedup for some cases.

15 Oct 2014: Wouter
	- Fix that queries for noname CH TXT are REFUSED instead of nodata.

14 Oct 2014: Wouter
	- per zone statistics with --enable-zone-stats, configure with
	  zonestats: "zonestatidentifier", zones with the same id are added.

10 Oct 2014: Wouter
	- Fix #616: retry xfer for zones with no content after command.
	- Fix char used as array index warnings on NetBSD.

8 Oct 2014: Wouter
	- Fix "xfrd_handle_ipc: bad mode" log errors when compiled 
	  with --disable-bind8-stats.

18 Sep 2014: Wouter
	- Fix that expired zones stay expired after a server restart.

15 Sep 2014: Wouter
	- RFC 7344: CDS and CDNSKEY (read in).

4 Sep 2014: Wouter
	- Tag 4.1.0.
	- trunk is 4.1.1 in development.
	- fix manpage for nsd-checkzone to have version and date.

29 Aug 2014: Wouter
	- Fix install of the nsd-checkconf man page.

28 Aug 2014: Wouter
	- Tag 4.1.0rc1

25 Aug 2014: Wouter
	- Increased default --with-max-ips from 8 to 16, this increases the
	  number of interfaces you can specify in nsd.conf to listen to.

19 Aug 2014: Wouter
	- Remove .LP after .SH in man pages.

7 Aug 2014: Wouter
	- Fix for process swap of main and reload, reload failure from the
	  pipe is acted on, and reload fail not cause nsd to shutdown, also
	  ignore sigchlds from the servermain in reload, that would cause
	  EINTR to break file reads.
	- trunk has version 4.1.

5 Aug 2014: Wouter
	- Fix #600: document that provide-xfr provides AXFR and not IXFR.
	- remove program group fix, because it is not needed.
	- Fix rising-load-average or memory-leaks in OSes (Linux since 2.6),
	  that keep track of all past process parents, or leak memory
	  for them.  Fix makes it so there is no very deep string of
	  process parents.
	  The reload process is now the process parent of servermain.  That
	  makes signals for children arrive at the reload, and servermain
	  has to use closed pipes to detect that children have exited.

1 Aug 2014: Wouter
	- Set program group on main process and its child processes, and
	  kill them on a reload.

20 July 2014: Wouter
	- Fix endian.h include for OpenBSD.

15 July 2014: Wouter
	- Fix -O3 compile flag to -O2 to avoid miscompilations.
	- Allow user to override the -g -O2 CFLAGS in ./configure.

11 July 2014: Wouter
	- fix strptime implicit declaration error on OpenBSD.

9 July 2014: Wouter
	- removed unnecessary arc4random_uniform.

8 July 2014: Matthijs
	- fake-rfc2553 patch (thanks Benjamin Baier).

8 July 2014: Wouter
	- wait and reap processes that are not part of the process group.

7 July 2014: Wouter
	- Code review fixup from NSD3.

30 Jun 2014: Wouter
	- Fix #590: rrl log does not print wildcard as a star but escaped.
	- Fix #591: rrl log messages at verbosity level 1.
	  (If that does not work for everyone, we need rrl-log: yesno option).

27 Jun 2014: Wouter
	- Fixup rr-test test so that it does not fail on the #553 string.

17 Jun 2014: Matthijs
	- Fix #587: Default value for statistics is 0.
	- Remove the shift-reduce conflicts from the bug#553 fix.

5 Jun 2014: Wouter
	- Fix roundrobin cornercase for truncated packets.
	- round-robin: yesno in nsd.conf enabled round robin rotation.

28 May 2014: Wouter
	- Fix #585: yylex_destroy missing, cannot compile on RHEL 5.x.
	- Fix #583: Round-robin for records in the Answer section.

22 May 2014: Wouter
	- Fix zonefile parse with no whitespace before semicolon comments.

16 May 2014: Wouter
	- xfrd reaps children on a timer as well, similar to server_parent.

8 May 2014: Wouter
	- Fix #564: nsd-checkzone tool to check zonefile correctness.

7 May 2014: Wouter
	- Fix #577: makefile incorrectly installed manpages from srcdir.

30 April 2014: Wouter
	- Fix that xfrd reaps all children on every eventloop, because some
	  exited reloads may attach here and need reaping, also if the signal
	  is lost.

23 April 2014: Wouter
	- Fix progress printout for very large zones (numeric overflow).

10 April 2014: Wouter
	- Fix write_socket return value check in server.c (Thanks Brad Smith,
	  Mark Kettenis).

8 April 2014: Wouter
	- nsd-control addzone reports if zone already exists.

7 April 2014: Wouter
	- Fix #571: unused variable and incompatible pointer warnings when
	  compiled on a system without INET6.

27 March 2014: Wouter
	- Fix delete or rename of a lot of zones and make it take a
	  non-enormous time.  Database compaction is deferred.
	- Speed up deletion of zone contents a lot, (56s to 1s), speeds up
	  delete, rename and AXFR for zones.  Defer emptynonterminal checks.
	- Better example config in nsd.conf manual page.
	- log-time-ascii option, default yes, with readable timestamp in log.

25 March 2014: Wouter
	- nsd shuts down during init process if given signal.
	- shorter logging for zone transfer fail rcodes.

24 March 2014: Wouter
	- include: "foo/nsd.d/*.conf" works, wildcard glob on includes.
	- Fix print filename of encompassing config file on read failure.

21 March 2014: Wouter
	- Fix bug in nodatabase mode with ixfrs that change nsec3param
	  (Thanks Anand Buddhdev).
	- Changed maxbackoff for no-content secondary zones from 4h to 24h.
	- nocontent zones are checked on startup, but continue backoff
	  from stored xfrd.state values.

19 March 2014: Wouter
	- made database: "" set the 3600 default for zonefileswrite only
	  if it is also at its default, so that user settings override.
	- Unit test for zonefiles-write.
	- Write xfrd.state for nodb mode again.  Disable xfrd.state with
	  xfrdfile: "" in config.  Does not check slave zone if state is
	  same as last time on startup.
	- Fixed shutdown message sporadically not printed on exit.
	- Documented zonefile %s syntax in nsd.conf man page.
	- Fix manpage to put colon after zonefiles check and write.
	- Change from 'Zone" to "zone" with ".. serial .. is updated" log
	  message.

18 March 2014: Wouter
	- unit test for nodb mode.
	- Speed up zone write (.nl zonefile 30% faster).
	  The memory alloc-dealloc in print_rr has been moved to print_rrs.
	- (from 3.2), fix for #553 and for other TXT string syntax.
	- in nodb mode, xfrd.state is not written out, because the zones
	  are refreshed upon next startup anyway, so keeping timers and state
	  is unnecessary.
	- zonefiles-write option in nsd.conf, enabled when database is "".
	  The server writes changed zonefiles to disk every hour.

17 March 2014: Wouter
	- Speed up zone parsing (.nl reads 40% faster).
	  The rrtype_from_string routine is called often, optimised it.

14 March 2014: Wouter
	- tag 4.0.3
	- trunk has 4.0.4 in development.
	- database: "" starts without mmap of database.  Less memory is used,
	  zones are read from text zonefile.

13 March 2014: Wouter
	- Fix nsd.db unclean close check.  Previous databases are considered
	  unclean by the code and are created anew.
	- Adds nsd.db larger than 400Tb check for sanity. Also test if
	  filesize as documented in the file is correct.
	- nsd waits for tasks to complete on stop, prevents nsd.db corruption.
	- fix to not delete tmpdir too early in shutdown process.

12 March 2014: Wouter
	- tag 4.0.2
	- trunk has 4.0.3 in development.
	- disabled udb checking functionality that made it very slow,
	  this was enabled when enable-checking was turned on.

27 February 2014: Wouter
	- tag 4.0.2rc1

26 February 2014: Wouter
	- Fix that NSD will delete and recreate not-clean-closed databases.

20 February 2014: Wouter
	- Fix from 3.2: make SOA RDATA comparisons in XFR more lenient (only
	check serial).

18 February 2014: Wouter
	- Fix leak of zone name after zonefile read.
	- Fix malloc too large that would be leaked in the radix tree.

14 February 2014: Wouter
	- configure change for easier compile on Minix.

10 February 2014: Wouter
	- Fix #552: zonefile loads on nsd-control reconfig when the name
	  of the file has changed.

7 February 2014: Wouter
	- Fix #551: change Regent to Copyright holder in the LICENSE,
	  to match the definition on opensource.org for the BSD License.

3 February 2014: Wouter
	- Disabled recvmmsg and sendmmsg usage by default because kernel
	  versions have implementation issues: ipv6 ignored, security issues.
	- Detect libevent2 install automatically by configure, and use
	  event2 header files if necessary.
	- Fixup link with lib/event2 subdir.

30 January 2014: Wouter
	- Fix expired zones to give SERVFAIL, also when parent zone loaded.

27 January 2014: Wouter
	- tag 4.0.1.
	- trunk is 4.0.2 in development.
	- rcode REFUSED for queries to non-hosted zones.
	- documented nsd-control zonestatus output in nsd-control manpage.
	- remove mention of nsdc from nsd-checkconf manpage.

21 January 2014: Wouter
	- tag 4.0.1rc2

20 January 2014: Wouter
	- Fix #546:  output format errors in nsd_munin_ (Thanks Tom Hendrikx).

17 January 2014: Wouter
	- Fix type CAA.
	- Fix type EUI48.
	- nsid can be set with "ascii_somestring" in ascii.
	- Fix printout of high-chars in TXT on NetBSD.

16 January 2014: Wouter
	- Unit test for WKS failure.

15 January 2014: Wouter
	- tag 4.0.1rc1

13 January 2014: Wouter
	- Check if configure in srcdir collides with outofdir build.

10 January 2014: Wouter
	- Fix that chroot is removed from zonefile names (for absolute names).

9 January 2014: Wouter
	- Fix that bad IXFR updates do not result in double SOA records,
	  and that an AXFR is started (attempted) when the zone state seems
	  to be inconsistent with the master's zone state.

8 January 2014: Matthijs
	- Bugfix #542: Match RRSIG TTL with SOA TTL in negative response.

7 January 2014: Wouter
	- Fix xfrd when zone transfer TCP contains zero length packets.
	- Fix for NSEC3 zones where parent zone is co-hosted, also NSEC3,
	  because AXFRs overwrote nsec3 administration in the child zone.

2 January 2014: Wouter
	- Log ip address for sendto and sendmmsg failures.

4 December 2013: Matthijs
	- Support for CAA RRtype (RFC 6844).

26 November 2013: Wouter
	- Fix segfaults after read of zones with rr type WKS from zonefile.
	- Seed PRNG for openssl at start of daemon, fixes SSL connection issue.

25 November 2013: Wouter
	- (same as in 3.2.16): fix wildcard cname to nxdomain repeated rrset.

11 November 2013: Wouter
	- Fix bug#534: IXFR query loop over UDP for zones that are unchanged.

11 November 2013: Matthijs
	- EUI48 and EUI64 is now RFC 7043

5 November 2013: Wouter
	- Accept interface: as an alternative for ip-address: for
	  consistency with unbound.conf syntax.

29 October 2013: Wouter
	- tag for 4.0.0 release.
	- trunk has 4.0.1 in development, for bug fixes.

24 October 2013: Wouter
	- Fixup zone change code.
	- tag 4.0.0rc3.

21 October 2013: Matthijs
	- Initialize xfrd zone when changing zone from master to slave
	  and delete xfrd zone when changing zone from slave to master.

14 October 2013: Wouter
	- tag 4.0.0rc2.

14 October 2013: Matthijs
	- Additional log messages with reason why RR to be deleted cannot be
	  found.

14 October 2013: Wouter
	- Fix for zone transfer that has different-cased RRSIG signer names
	  or NSEC next-owner names.

9 October 2013: Wouter
	- tsig errors on incoming tsig print key name and source IP of query.

8 October 2013: Wouter
	- Update documentation for nsd -d option.

7 October 2013: Wouter
	- Fix mini_event ev_once flag to be prettier (review comments Yuri).
	- tag 4.0.0rc1 recreated.

4 October 2013: Wouter
	- Fix bug where if you do not have flex, and then install flex, it
	  would not make without a re-untar of the source.

3 October 2013: Wouter
	- Review changes from Matthijs.
	- doc/README updated, 'nsdc' is now removed.

1 October 2013: Wouter
	- Review commits from Matthijs.
	- doc/UPGRADING updated, review Yuri.

30 September 2013: Wouter
	- tag 4.0.0rc1
	- updated doc/RELNOTES

19 September 2013: Wouter
	- configure --disable-recvmmsg for compat with older Linux kernels,
	  by default it autodetects support in the kernel on the buildmachine.

20 Aug 2013: Wouter
	- Fix time at 2038, uint32s changed to time_t, support 64bit time_t.

19 Aug 2013: Wouter
	- Fix use of 32bit time, for 2038, thanks to Theo de Raadt for patch.

13 Aug 2013: Wouter
	- Bugfix#518 Incorrect RRL prefix length option names in nsd.conf
	  man page from Ville Mattila.

9 Aug 2013: Wouter
	- Fix that xfrd, and nsd-control, does not stop responding when reload
	  errors out.  The pid is sent like it should by server_main.
	- Fix that EOF in quoted string error does not cause reload to exit.
	- Fixup errors from the stack code checker.

6 Aug 2013: Wouter
	- Removed use of random when arc4random is available.  Thus, random
	  and srandom are then not linked with the executable.

16 Jul 2013: Wouter
	- Fix segfault with no logfile and chroot (Thanks Patrik Lundin).

15 Jul 2013: Wouter
	- beta 5 tag.
	- trunk has beta6 named in configure.

9 Jul 2013: Wouter
	- unlink xfr file if transfer is stopped, timeouted or interrupted.
	  And unlink xfr file in progress when the zone is deleted.

8 Jul 2013: Wouter
	- Increase tcpbacklog default to 256 (silently capped to 128 on BSD).
	  For remote control keep it at 16, it has less TCP load.
	  It does not actually increase TCP performance (some except), but
	  reduces connection loss when there is a spike in TCP connections.

5 Jul 2013: Wouter
	- nsd-mem stores temp files in current dir because /tmp is too small. 
	- printout pct parsed, read, nsec3 and written every 100.000 elements
	  and after 5 seconds.  For big zones.

3 Jul 2013: Wouter
	- region-allocator has list of large allocations, so delete is in O(1).
	- recursive readroutine for speedup of nsd.db reads (30%).
	- udb-inspect prints type summary of nodes in nsd.db.

28 Jun 2013: Matthijs
	- Update tmp serial in xfr checking.

28 Jun 2013: Wouter
	- nsd.db 12% smaller, no nsec3 hash storage.  Also ups udb version
	  because of the format change.  printout udb write complete for
	  debug.
	- Fix warning in labellength 0 code.

27 Jun 2013: Matthijs
	- Better XFR checking, fallback to AXFR (if allowed) if three
	  malformed XFR packets have been seen.
	- zonec: Don't crash on domain names with label length 0.

25 Jun 2013: Matthijs
	- Rename --enable-eui-rrtypes to --enable-draft-rrtypes.

25 Jun 2013: Wouter
	- acx_nlnetlabs.m4 update, --disable-flto.

20 Jun 2013: Matthijs
	- Use IPV6 minimum MTU settings with TCP to reduce failures that
	  are caused by delays in learning working PMTU when communicating
	  through a tunnel.
	- Improved RRL logging: also print triggering query src addr and qtype
	  (thanks Klaus Darilion).
	- Merge some minor stuff from NSD3.2

18 Jun 2013: Matthijs
	- Add rrl-slip config option (thanks Stephane Bortzmeyer).
	- Add rrl-ipv{4,6}-prefix-length config option.
	- Bug #496: Support for EUI48 and EUI64 RR types.

14 Jun 2013: Wouter
	- Optimizations: -O3 if possible (user can override CFLAGS), udp
	  buffers are set to 1m by default (if socket options exist),
	  use recvmmsg and sendmmsg, or only recvmmsg, or recvfrom.

11 Jun 2013: Wouter
	- Fix memory leak in zone parser for txt record (since the large
	  number of txt subsections fix).
	- Fix zone parser allocations to be in db region.
	- nsd-mem prints advice

5 Jun 2013: Wouter
	- Fix segfault on repeated reconfigs, double free of zone apex name.

4 Jun 2013: Wouter
	- Remove duplicate zlfile variable from options structure.

30 May 2013: Wouter
	- Fix nsd-mem for printout of values above 4G.

16 May 2013: Wouter
	- Patch from Lukas Wunner that makes chroot more consistent.
	  Make all paths absolute with the chrootdir in front, or use
	  an absolute zonesdir with other patsh relative to that.

3 May 2013: Wouter
	- Fix race on exit of nsd, for restarts, so that the pidfile-pid
	  process waits until port53 has been closed before exiting.
	- update acx_nlnetlabs.m4 to v23, sleep w32 fix.

29 April 2013: Wouter
	- Remove unused pointer and fixup chroot include for trail slash.

26 April 2013: Wouter
	- Patch from Lukas Wunner that makes nsd.conf include files work
	  inside chroot/etc environments on repattern and reconfig.

25 April 2013: Matthijs
	- New config option "ip-transparent:", to bind to non local addresses
	  (thanks Arjen Zonneveld).
	- RRtypes ASFDB, RP, RT should not compress dnames (thanks Peter
	  van Dijk).

19 April 2013: Wouter
	- own snprintf, fix use of snprintf return value (in debug print).

18 April 2013: Wouter
	- fix bug #491: pick program name (0th argument) as syslog identity.

9 April 2013: Wouter
	- Bug #494: Exit with return code 1 if socket code fails. (from 3.2)
	- Fix B64_NTOP replacement definitions in configure.ac.

26 March 2013: Wouter
	- update lookup3.c with better endianness detection.

25 March 2013: Wouter
	- faster nsec3 updates.
	- Fixup contrib/bug390.patch for 4.0.0b4.
	- remove leak of nsec3.
	- allocate radixtree in region for small (5%) total savings and
	  about 15% savings in the radixtree itself (due to many small alloc
	  savings in region).

22 March 2013: Wouter
	- use less memory for non-nsec3, nsec3tree.

18 March 2013: Wouter
	- update nsd-mem with pretty printout and RRL count.

14 March 2013: Wouter
	- Fix memory statistics in nsd_munin_.

8 March 2013: Wouter
	- nsd-mem tool initial commit.

7 March 2013: Wouter
	- notify information is logged at correct verbosity level, 1.

5 March 2013: Matthijs
	- Add hash to rrl bucket

5 March 2013: Wouter
	- Fixup the growth and shrinkage of nsd.db.  This should use less
	  calls to remap and change the file and mmap size.

15 February 2013: Wouter
	- Fix compile on bigendian netbsd alpha.
	- Fixup tests for older dig (check if +noedns option is supported)

11 February 2013: Matthijs
	- Fix outgoing-interface: Don't fail if family is IPv6 but
	  only IPv4 outgoing-interface is set, or vice versa.

11 February 2013: Wouter
	- fix tcp zonetransfer pipeline lookup function.
	- remove compiler warning for memset from tsig read.

7 February 2013: Wouter
	- detect endianness in lookup3 on BSD, patch from Brad Smith.
	- nsd-control verbosity prints out verbosity level without argument.
	- nsd-control status prints out ratelimit if ratelimit is enabled.

5 February 2013: Wouter
	- Fix that old zonefile does not override newer AXFR for slave zones.
	- Nicer printout of notify.
	- beta4

4 February 2013: Wouter
	- Fix AXFR of NSEC3 slave zone.

1 February 2013: Wouter
	- Less printout of 'bad transfer'.

31 January 2013: Wouter
	- Fix that nsec3 zones are precompiled when read from udb.  This
	  caused assertion failures.
	- Fix is_apex flag for zones read from udb.

29 January 2013: Matthijs
	- RRL documented in nsd.conf.sample

29 January 2013: Wouter
	- printout log less verbosely, not every axfr packet.
	- remove printout of "bad transfer" to the log for notimpl.
	- fixup tests for new netstat and new netcat.

25 January 2013: Wouter
	- fix gcc warning, do not use uninit value for rng init.
	- fix zonefiles-check: entry in nsd.conf
	- remove -fwhole-program gcc flag usage.  We cannot reliably detect
	  if it works without failure.

23 January 2013: Wouter
	- beta3

22 January 2013: Wouter
	- Fix time calculation of zone transfer.
	- log ip address with tcp failure.  

21 January 2013: Wouter
	- Improve tabs in sample nsd.conf for different tabsizes.
	- Fix segv if xfrdir does not exit.
	- create xfrdir on make install (does not remove on make uninstall,
	  because this could be /tmp).
	- do not leave task files in /tmp if nsd fails to startup because
	  of file permissions.
	- do-ip4 and do-ip6 nsd.conf options just like unbound.
	- fixed testset for dig9 default with edns.

18 January 2013: Wouter
	- Fix configure for gentoo gcc and headers.
	- List libevent in README.
	- Tabs and spaces nicer in nsd.conf.sample.
	- Fix spurious assertion failure for some rrl blocks.

16 January 2013: Wouter
	- Added zonefiles-check option, default yes, check mtimes of zone files
	  on sighup and startup (from Robin Hack).

15 January 2013: Wouter
	- documented that the _implicit_ pattern names are used internally.

10 January 2013: Wouter
	- updated RELNOTES.
	- applied patch from Robin Hack to remove double pid file truncation.
	- repattern is called reconfig (because most config options are
	  picked up, except for superuser options (chroot, logfile, port)).
	- document that the zonefile attribute can be empty.

9 January 2013: Wouter
	- 4.0.0b2 is beta2 version tag.

8 January 2013: Matthijs
	- Merge changes from 3.2.15 with trunk:
		* Update docs: CREDITS, NEW-CFG-OPTION, REQUIREMENTS,
		  RELNOTES, TODO
		* Update dname_test.tpkg test.
		* TSIG init only fails if no digests at all can be found.
		* Remove unused tsig_get_algorithm_by_id code (was used by
		  nsd-xfer).
		* Fix some fd leaks.
		* Bug #485: Fallback to DEFAULT_TTL if MSB is set.
		* Fix RCODE when xNAME loop final answer not exist to NXDOMAIN.	

8 January 2013: Wouter
	- Fix make outside of source directory.

7 January 2013: Wouter
	- fixed uninit variable for empty zone axfr request
	- fixed alloc of acl options for config zones so they can be deleted.
	- fixed that pattern name is copied, so that patterns stay the same.
	- repattern also rereads the zones in the config file and applies that
	  to the running server.

21 December 2012: Wouter
	- --with-logfile sets the logfile inside the example documentation.
	- Fixed addzone and delzone inside chroot (thanks Will Pressly).

19 December 2012: Wouter
	- Fixup for libevent-2.1.2.

18 December 2012: Wouter
	- makedist makes sha256 for tarballs.
	- nsd-control start runs an absolute path to start sbin/nsd.

17 December 2012: Wouter
	- Fix for use with libev (no use of event.ev_flags).

12 December 2012: Wouter
	- 4.0.0b1 is beta1 version.

11 December 2012: Matthijs
	- Better ILNP RR parsing (thanks Stephane Bortzmeyer).

11 December 2012: Wouter
	- fix libevent=no signals on Solaris.
	- Fix handle of activated zones from timeout event.
	- contrib/nsd_munin_ updated with memory lookup for BSD.

10 December 2012: Wouter
	- implement --with-libevent=no.

10 December 2012: Matthijs
	- Bug #483: Better error messages for TSIG errors.
	- RFC 2845: If BADKEY or BADSIG, RCODE should be NOTAUTH.
	  Also, continue TSIG verification if NOTAUTH.

7 December 2012: Wouter
	- stable pidfile, xfrd is process leader and forks server-parent.

5 December 2012: Wouter
	- NSD4_imp_6 tag.
	- trunk has imp_7 implementation.

4 December 2012: Wouter
	- NSD-RRL documented in manpage.

3 December 2012: Wouter
	- Fixup exit of server-child while notifies are incoming.

28 November 2012: Wouter
	- RRL implements classification type RRSIG.

26 November 2012: Wouter
	- Fix to make nsd.udb portable between 32bit and 64bit machines.
	- Fix to make udb mmap work for FreeBSD8 when it grows significantly.

23 November 2012: Wouter
	- Fix compiler warnings and fix blocking pipes.
	- default tcp-count set to 100.

21 November 2012: Wouter
	- Implement rrl log of unblock for collision.
	- imported TLSA and ILNP support from NSD3.

19 November 2012: Wouter
	- Fix bug 480: libevent use when tcp-count is hit caused hang (in NSD4).

9 November 2012: Wouter
	- Log when NSD-RRL stops a stream from being blocked.

8 November 2012: Willem
	- Fix AXFR. Loop through the zone to transfer only.

2 November 2012: Wouter
	- Fix bug 478: declaration after statement (for gcc 2.95).

1 November 2012: Wouter
	- Fix default settings for RRL.

30 October 2012: Wouter
	- review fixup of RRL SLIP response.
	- RRL uses dev/random at start, nonRRL does not.

26 October 2012: Wouter
	- nsd-control repattern also changes rrl-ratelimit and whitelist limit.

17 October 2012: Wouter
	- Fix alignment problem in zone transfer pipeline code.
	- Fix random generator generating negative.
	- Fix udb radtree strspace creation bug.

15 October 2012: Wouter
	- Fix activated zone does not interrupt transfer.
	- Log of connection failure for zone transfer is neater.

12 October 2012: Wouter
	- Fix invalid time argument in nsd control (for OpenBSD).

11 October 2012: Wouter
	- Fix build on OpenBSD (Thanks Oliver Peter).
	- tpkg for RRL.

10 October 2012: Wouter
	- implement nsd-checkconf option use of rrl-whitelist.

9 October 2012: Wouter
	- with --enable-ratelimit you enable ratelimiting, with verbosity 2
	  it logs what is ratelimited for operational inspection.
	- unit test for rrl.
	- rrl uses mmap to save state across reloads.
	- rrl enum and u16 flags (dnskey type).
	- rrl whitelist and config.

8 October 2012: Wouter
	- Sync with unbound lookup3, has raninit value.

5 October 2012: Wouter
	- fix bug with event loop in zone transfer pipeline.
	- close xfrd_sock_p in server_child because otherwise due to use of
	  kqueue, it gets a broken pipe when that process exits (on FreeBSD).

4 October 2012: Wouter
	 - Fixup no use of internals ev_flags of libevent.

1 October 2012: Wouter
	- fix xfrd tcp skip.

21 September 2012: Wouter
	- tzset before chroot for correct timezone (from Camiel Dobbelaar).
	- pipeline support for AXFR and IXFR tcp queries.

11 September 2012: Wouter
	- writev support for TCP.

28 August 2012: Wouter
	- TXT records with components longer than 255 fail to parse,
	  but without segfault, it continues processing with non NULL value.

27 August 2012: Wouter
	- libevent in server_child.

21 August 2012: Matthijs
	- Fix bug#464: Conditionally define MAXHOSTNAMELEN

20 August 2012: Wouter
	- Fix hang on exit in xfrd.
	- optimized socket counts for zone transfer speed.

13 August 2012: Wouter
	- Fix xfrd libevent events.

10 August 2012: Wouter
	- libevent in xfrd.

26 July 2012: Yuri
	- Prioritize notify sender for requesting XFR.
	  (thanks Ilya Bakulin)

19 July 2012: Willem
	- Fix for VU#624931 CVE-2012-2978: NSD denial of service 
	  vulnerability from non-standard DNS packet from any host
	  on the internet.
	  http://www.nlnetlabs.nl/downloads/CVE-2012-2978.txt

18 July 2012: Wouter
	- Fix bug#460: man page correction - identity.

9 July 2012: Wouter
	- delete temporary transfer files on exit of xfrd and reload.
	- when tasks are applied, reload checks if it must exit between
	  tasks, so that it can quickly exit when NSD is told to quit.
	- fix bug in apply_xfr that must use an udb_ptr because it shifts
	  when new allocations are made.

6 July 2012: Wouter
	- add xfrdir: "/tmp" option and configure --with-xfrdir="/tmp".
	  The nsd.task files and a subdirectory for zone transfers are
	  created there.

2 July 2012: Wouter
	- fix checkconf unit test and add test for backwards compatibility
	  for difffile: "x" statement.

29 June 2012: Wouter
	- Implemented /tmp/nsd.xfr.xxx/ to replace ixfr.db.  So that nsdc
	  patch is no longer needed.

8 June 2012: Wouter
	- Fix tpkg test cutest_qroot and rr-test for printout of algorithms
	  as numbers, and copy of DO flag to the answer.
	- pick up fd fix from 3_2 branch: Some more fd >= 0 to fd != -1 fixes

31 May 2012: Matthijs
	- Sync with 3.2 branch

24 February 2012: Wouter
	- Fix for qtype ANY for a wildcard domain in NSEC signed zone.

9 February 2012: Wouter
	- Update acxnlnetlabs.m4 version 21, fixed MEMCMP_BROKEN #undef line.

23 January 2012: Wouter
	- remove clang security warning about %n in format string.

20 January 2012: Wouter
	- Fix bug #430: segfault when MAX_INTERFACES set to more than 65K.
	- Fix configure for OpenIndiana sunos 5.11, acx_nlnetlabs.m4 update.

12 January 2012: Matthijs
        - Fix bug #421: truncate pidfile on shutdown, before unlink.

10 January 2012: Wouter
	- removed unused variables.

10 November 2011: Wouter
	- acxnlnetlabs.m4 updated to version 16, better lto check (a.out drop).

3 November 2011: Wouter
	- fflush zonelistfile after zone add or delete.

1 November 2011: Wouter
	- Fix -flto detection for llvm compiler on Lion.

10 October 2011: Matthijs
	- Don't clear the AA bit if there is an authoritative CNAME in the
	  answer section (as shown in RFC 1034, Section 6.2.7, 2nd example).

10 October 2011: Wouter
	- squelch EPIPE when writing AXFR, enable with verbosity 2.

26 September 2011: (Matthijs, from NSD3_2 branch)
	- Copy the DO bit to the response.
	- Don't return SERVFAIL on a domain that looks like a NSEC3
	  domain but is actually a empty non-terminal.

19 August 2011: Wouter
	- Fix segfault if no logfile is used.

5 August 2011: Wouter
	- Fix make from repeating action already taken.
	- Fix compile without openssl.

3 August 2011: Wouter
	- silence 'Broken pipe' messages in log (visible with verbosity 2).
	- fix makedist.sh for removal of patch, notify, xfer. new nsd-control.
	- tag 4.0.0-imp-5 created.
	- trunk is 4.0.0-imp-6 under development.
	- added nsd_munin_ script for statistics monitoring to contrib.

2 August 2011: Wouter
	- fix compile on Ubuntu 11.04 systems, detects cc system header issue.

1 August 2011: Wouter
	- fix checkconf test for remote control options.
	- fix warning on Ubuntu 10.04, fix autoconf 2.68 warning on NetBSD.

29 July 2011: Wouter
	- zones with no zonefile are not written to text (assumes you can
	  get AXFR and IXFR for the contents).  They are stored in nsd.db.
	- test for repattern.

28 July 2011: Wouter
	- nsd-control repattern reads TSIG and pattern configuration.

25 July 2011: Wouter
	- fixed tests for removed tools from nsd, with replacements.
	  replaced nsd-patch with nsd-control write. replaced nsd-notify with
	  ldns-notify. replaced nsd-xfer with dig -t axfr.
	- fix for xfrd restart if crashed. xfrd knows if a reload is
	  active at that time so it cannot start another one at the same
	  time.  New shortsoa track for start that does not use taskdb
	  in use by reload.  taskdb in use by crashed xfrd is recreated,
	  in case it is corrupt.  This keeps the nsd.db intact, keeps
	  reload running with its updated and keeps service from the
	  server processes active.

22 July 2011: Wouter
	- added contrib/nsd.init (nsdc.sh that only does start,stop).
	- removed nsdc.sh, nsd-xfer, nsd-notify, nsd-patch.
	  for rc.d: contrib/nsd.init, or platform specific init script.
	  nsd-xfer: see nsd-control transfer, or force_transfer.
	  nsd-notify: see nsd-control notify.
	  nsd-patch: see (cron job to) nsd-control write.

21 July 2011: Wouter
	- nsd-control notify, transfer and force_transfer.
	- fix for bug in write and reload zone option.
	- nsd-control zonestatus command.

20 July 2011: Wouter
	- reload can be given optional zone argument.
	- nsd-control reopen_logfile.
	- nsd-control write changed zonefiles.

18 July 2011: Wouter
	- Fix xfrd activation of zones to not break running zone transfers.

13 July 2011: Wouter
	- fix that signal causes stats to be printed to log.
	- fix stats without remotecontrol.
	- ignore notify and soainfo for deleted zone, if due to race they
	  arrive after the deletion.
	- tpkg test for nsd-control, addzone and delzone

5 July 2011: Wouter
	- fix link to ssl with FreeBSD make.

1 July 2011: Wouter
	- fix optimize compile to link with ssl.

29 June 2011: Wouter
	- nsd-control delzone zone.  Removes zone from zonelist.
	- stats includes number of zones.
	- RAXFR stat, which has not worked since NSD 1.2.4, reinstated.
	- print more memory statistics, for xfrd and config.

28 June 2011: Wouter
	- nsd-control addzone zone pattern.  Adds new zone, slave or master.

27 June 2011: Wouter
	- nsd-control stats and stats_noreset (if enabled at compile time).
	  nsd does not print statistics to logfile if period is 0.

23 June 2011: Wouter
	- -flto check supports clang compiler.

22 June 2011: Wouter
	- remote control, config, client, setup and status command.
	- reload nsd-control command.
	- stop nsd-control command.
	- verbosity nsd-control command.

14 June 2011: Wouter
	- Fix to have no authority NS set processing for CNAMEs.

9 June 2011: Wouter
	- fix bug that relptrs have to be initialized with rel_ptr_init() when
	  created and zeroed with rptr_zero before deletion.
	- tag 4.0.0-imp4 created
	- trunk is 4.0.0-imp5 under development.

8 June 2011: Wouter
	- nsd reads the zonelist file on start.
	- updated acx_nlnetlabs.m4 to version 11.
	- configure checks size of off_t and increase region-allocator
	  alignment to 8 if it is 64bit and alignment at 4.
	- fixed bug where not all references were removed before mmap was
	  synced to another process.

7 June 2011: Wouter
	- code to add and remove zonelist entries, and unit test.

6 June 2011: Wouter
	- fix unit tests for mmap with TODO and removal of -f in nsd-patch.
	- zone expiry is communicated via the mmap, and not via the pipes,
	  simplifying the code significantly as well as making a large number
	  of zones more feasible.

1 June 2011: Wouter
	- mmap used for parent-xfrd communication of tasks and task results.
	  SIGHUP is sent to xfrd so it can become a task in the normal
	  workflow. This can process about 4500 zones per second (this was
	  with lots of debug prints per zone, in debug compile). The mmaps
	  are file-backed with /tmp/ files.  They are removed on a clean exit.
	- nsd.db and tmp mmaps are created with mode 0600 for safety.
	- updated flag removed, nsd-patch always in -f force mode (-f removed)
	  and writes all zones always. Its role is taken over by task results.

30 May 2011: Wouter
	- Fix Makefile for U in environment, since wrong U is more common than
	  deansification necessity.

27 May 2011: Wouter
	- xfrd is forked before the database is read in, thus it does not
	  consume the memory of the database.  It can be reforked on a crash,
	  which is like the current case.  Difffile is cleaned by main process
	  and the soa serials are all sent via pipe instead of via forkmem.

24 May 2011: Wouter
	- implemented patterns in the nsd.conf file.
	  they can be instantiated with include-pattern: x.
	  existing zone definitions keep working (backwards compatible), such
	  zones really have an implicit pattern and cannot_delete flag set.
	- work on zonelist read and storage.

20 May 2011: Wouter
	- from NSD_3_2 branch the fix: bug if the zonefile is changed for a
	secondary but stored transfers are applied, and stop ixfr to empty.
	The zone is flagged with error, and the good zone is still in nsd.db
	for NSD4.

17 May 2011: Wouter
	- unit test for code coverage on nsec3 ixfr.
	- tag 4.0.0-imp3 created
	- trunk is 4.0.0-imp4 under development.

13 May 2011: Matthijs
	- Fix bug #381 - Binary escaped and transfers.

13 May 2011: Wouter
	- Unit test nsec3 salt change and fix for sanity check of nsec3 chain.
	  pretty prints the nsec3 parameters if verbose.

12 May 2011: Wouter
	- more unit test for nsec3 precompile changes.
	- unit test for salt change, rehash in udb fix, remove last NSEC3
	  from chain works, NSEC3PARAM RR fixed up if RR added or removed
	  from NSEC3PARAM RRset, hashtrees cleared properly, precompile clear
	  more thorough (not dependant on nsec3_conditions).

11 May 2011: Wouter
	- fixes for nsec3 precompile code: precompile for empty nonterminals
	  created when an RR is added. If SOA removed, precompile stays
	  coherent even though domain_find_zone no longer returns correct zone.

21 April 2011: Wouter
	- unit test and fixes in nsec3 precompile code.

20 April 2011: Wouter
	- incremental NSEC3 precompile.

14 April 2011: Wouter
	- remove chnum. Added numlist sorted by domain.number.
	  domains that are not used are removed.

13 April 2011: Wouter
	- Fix is_existing flag for ENT when domain that has a shared ENT
	  is deleted by IXFR.
	- zonec can parse strings with RR in it.
	- unit test for namedb.

8 April 2011: Wouter
	- porting complete.
	- tag 4.0.0-imp2 created
	- trunk is version 4.0.0-imp3.

7 April 2011: Wouter
	- ported to sunos 4.1.4, the unit test works (udb, radtree in mmap).

6 April 2011: Wouter
	- UDB_CHECK is enabled if --enable-checking is used.
	  Because it checks the pointer-administration lists it slows down.
	- udb-inspect has feature -l that lists zones (and RRs) in nsd.db.
	- fix memory leak by zonec; the region_cleanup triggers too late.
	- set listen TCP_BACKLOG to 16 by default, it avoids connect reset
	  by peer in 1000-zones transfer on an ultra10, thus for many-zones.
	- default xfrd-reload-timeout to 1 second.

5 April 2011: Wouter
	- Fix uninitialised value in xfrd nsd_soa, the rdata_count.
	- Unit test for update of the nsd.db with new contents.
	- Fix array bounds check in radtree-search function.

4 April 2011: Wouter
	- removed zonec from tests. fix unknown_rr test, enable ipseckey test.
	  increased timeouts on tests that are hard on the filesystem.
	- Fixed IPSECKEY printout by nsd-patch.

30 March 2011: Wouter
	- nsd edits nsd.db for IXFR and AXFR messages.  since xfrd already
	  checks zone transfers completely for syntax those errors cannot
	  happen, if they do (memory, disk error) the file is left dirty,
	  to be recreated on the next start (and the process dies).

29 March 2011: Wouter
	- nsd recreates nsd.db if it has not been closed properly or is
	  corrupted (bad header or wrong file format).

28 March 2011: Wouter
	- NSD without zonec.  NSD loads zonefiles on start.
	  NSD stores NSEC3hashes on disk.

25 March 2011: Wouter
	- Fix bug #365, you can set NSDC_ZONEC_VERBOSE and NSDC_PATCH_STYLE
	  in the environment where nsdc runs.
	- Fix bug #375, typos in nsd.conf.5.
	- First step of bug #369: RRSIG DNSKEY sets zone to be treated DNSSEC.
	- Fix bug #302, nsd accepts XFR but refuses to re-read the slave zone.
	- NSD4 work: removed zonec, nsdc patch does not write text files
	  for slave zones (as if option is always to binary, this capability
	  returns later), nsdc patch deletes the ixfr.db.
	  kill-HUP rereads zone files that have changed.

24 March 2011: Wouter
	- compile fixes for BSD. preserve RRset order.

23 March 2011: Wouter
	- udbzone, store and read zone data in the random-access udb format.

21 March 2011: Wouter
	- udbradtree works. udb-inspect tool can print radtree details.

16 March 2011: Matthijs
	- undo fix bug#325: messes up dname compression

14 March 2011: Wouter
	- udb code added.  uses lookup3 from unbound (public domain).
	- unit test for radix tree in cutest.
	- unit test for udb in cutest.
	- udb-inspect tool to printout internals of udb files.
	  for debug, not installed or built by default.
	- removed --disable-radixtree option.

11 March 2011: Wouter
	- Removed precompile features, speed gain took too much memory.
	- domain number to size_t.

9 March 2011: Wouter
	- DNAME synthesis of CNAME.  Uses TTL of the DNAME record.
	- nsec3 and wildcard code.  No additional section for wildcards.
	  Also CNAME and DNAME replies contain only that record (and synth
	  CNAME), the chain is not followed.

8 March 2011: Wouter
	- precompile work:
		class ANY gets AA flag, SOA and type-NS processing, just
		like BIND (9.6) and it simplifies processing for NSD.
	  other than compression difference (precompile compresses smaller),
	  there are no differences in a 49000 query testset against the root,
	  without EDNS.

7 March 2011: Wouter
	- check chown value and report high verbosity its error.

3 March 2011: Matthijs
	- fix #bug352: fix hardcoded paths in manpages.

2 March 2011: Matthijs
	- fix #bug354: make realclean cleans too much
	- added make devclean for cleaning up autoconf and automake stuff
	- Fix hardcoded paths in nsd.conf.sample and nsd.conf.5

24 February 2011: Matthijs
	- fix #bug350: refused notifies should log client ip.

2 March 2011: Wouter
	- Fix AXFR service with radix tree.
	- cutest for speed of answer encoding, and format of answers for root.

1 March 2011: Wouter
	- after merge, remove double -I. from makefile.
	- radixtree is default.  Nicer makefile and no warnings from unused
	  flex functions.

1 March 2011: Wouter
	- merge with trunk r3181:
	24 February 2011: Matthijs
		- fix #bug350: refused notifies should log client ip.
	24 February 2011: Wouter
		- fix bug#362: outgoing-interface and v4 vs. v6 leads to spurious
		  warning messages.
		- fix bug#363: nsd-checkconf -v does not print outgoing-interface ok.
		- fix that nsd-checkconf -o outgoing-interface omits NOKEY.
	23 February 2011: Wouter
		- fix for bug#357, make xfrd quit with many zones.
		
23 February 2011: Wouter
	- Merge trunk r3151.
		22 February 2011: Matthijs
			- Patch Jakob Schlyter (setusercontext before chroot).
		18 February 2011: Wouter
			- overhaul of testset, with port uniqueness and fast start and stop.
		11 February 2011: Wouter
			- added test case to do with bug357.
		24 January 2011: Matthijs
			- Patch Tom Hendrikx (only errors to stderr when doing nsdc patch).

17 February 2011: Wouter
	- Fix leak of compressiontable when the domain table increases in size.
	- added test case to do with bug357.

10 February 2011: Wouter
	- Merged with trunk r3115 changes:
		20 January 2011: Wouter
			- Fix on shutdown, then getaddrinfo acquired data uses freeaddrinfo.
		19 January 2011: Wouter
			- Bug #348: no -I/usr and -L/usr for libcrypto in /usr.
		5 January 2011: Matthijs
			- Fix nsdc update and nsdc notify
			- Force outgoing interface to be a single range acl
			- Update documentation about acl options
			- Code review
			- Fix nsdc so it can use hmac-sha* tsigs
			- Bug #347: NSEC3 nodata QTYPE=DS not at delegation mismatch
		4 January 2011: Yuri
			- Doc spelling error, bug#345
		15 December 2010: Wouter
			- fix race condition when nsd is stopped while a reload is in
			  progress, often when rc.d does nsdc patch; nsdc stop in sequence.
			  reload is now signalled to stop too.
		10 December 2010: Matthijs
			- fix bug#306: applied documentation patch
			- fix bug#253: now also for QTYPE=DS.
		12 October 2010: Wouter
			- Fix compilation on SunOS4.
		24 September 2010: Matthijs
			- Bug #328: nsd-checkconf overrun
		1 September 2010: Yuri
			- Support for huge TXT records.
		23 Aug 2010: Wouter
			- fix bug#325: remove stale files from cvs from repo.
		16 Aug 2010: Yuri
			- zonec, MAXRDATALEN check was off by one.
		9 Aug 2010: Matthijs
			- nsdc return 1 outside function, should be exit 1
			- Bug #320: arc4random
		2 Aug 2010: Matthijs
			- Bump to 3.2.7.
		21 July 2010: Wouter
			- NUM_RECV_PER_SELECT 100 implemented, configure check if kernel
			  supports this.

17 January 2011: Matthijs
	- Bump to 3.2.8.

5 January 2011: Matthijs
	- Fix nsdc update and nsdc notify
	- Force outgoing interface to be a single range acl
	- Update documentation about acl options
	- Code review
	- Fix nsdc so it can use hmac-sha* tsigs
	- Bug #347: NSEC3 nodata QTYPE=DS not at delegation mismatch

20 July 2010: Wouter
	- Branched from trunk. Added radix tree.
	- use -fwhole-program if gcc supports it.

19 July 2010: Matthijs
	- fix bug#314, NSEC next field now correctly escapes spaces.
	  Also fixes label overflow issue.
	- Put back HAVE_SSL.
	- Code reviews.
	- Add donor text.

6 July 2010: Wouter
	- Compiles on Minix 3.1.7; checks ss_family, suseconds_t, some
	  warning fixes.  Needs socketpair to work, e.g.
	  http://wiki.minix3.org/en/SummerOfCode2010/UnixDomainSockets.

2 July 2010: Wouter
	- Put back CHECK_SSL in configure (removed with disable-tsig).

17 June 2010: Matthijs
	- Expand command line option '-a' and config option 'ip-address:'
	  with port number.
	- Removed --disable-nsid, --disable-dnssec, --disable-tsig

14 April 2010: Matthijs
	- Bump to 3.2.6.

14 April 2010: Matthijs
	- uintptr_t fallback value to void*
	- Backwards compatibility for MAP_ANONYMOUS
	- Tag 3.2.5.

31 March 2010: Matthijs
	- Commit b64_pton optimalized compat code (Martin Svec).
	- Commit (experimental) mmap-alloc-namedb patch (Martin Svec).
	- Commit parse-token-leaks patch (Martin Svec).

27 March 2010: Wouter
	- fix bug#303: misspelled error message.

19 March 2010: Wouter
	- documented nsid: "hex string" setting in nsd.conf.sample.

24 February 2010: Matthijs
	- nsid: option
	- Enable NSID support by default
	- --with-chroot configure option
	- Less stupid chroot error handling

15 February 2010: Matthijs
	- Skip memory cleanup to speed up reload (Martin Svec)

1 February 2010: Wouter
	- compat code for memcmp unsigned comparisons.

21 January 2010: Wouter
	- fixup debug sprintf to snprintf.

21 January 2010: Matthijs
	- Secure string functions, including compat code for strlcat.
	- Randomness utility function
	- Prepare for default chroot

6 January 2010: Wouter
	- check write errors when marking commit failed when difffile is broken.

6 January 2010: Matthijs
	- Move to 3.2.5

23 December 2009: Matthijs
	- Store new options in nsd structure.

22 December 2009: Matthijs
	- New options 'ipv4-edns-size:' and 'ipv6-edns-size'.
	- Bug 276
	- Bug 286
	- Bug 288

21 December 2009: Matthijs
	- New option 'tcp-query-count:'.
	- New option 'tcp-timeout:' and configure option '--with-tcp-timeout'.
	- New zone option 'notify-retry:'.

11 December 2009: Wouter
	- Disable UDP IPv4 DF flag on Linux/FreeBSD/AIX with socket option.

20 November 2009: Matthijs
	- NSID bugfix: NSD did not recognize NSID in the query.

9 September 2009: Matthijs
	- DLV support

18 August 2009: Matthijs
	- Bug 269.
	- Typo: logincap.h -> login_cap.h

12 August 2009: Matthijs
	- Maintainers feedback

10 August 2009: Matthijs
	- Code review.
	- Also send errors to /dev/null in controlled_stop.
	- chown nsd.db

7 August 2009: Matthijs
	- Bug 266: don't have strptime build error

28 July 2009: Matthijs
	- Bug 263: make TSIG algorithms comparison case insensitive.

23 July 2009: Matthijs
	- Patch Paul Wouters for NSD using hardcoded name.

13 July 2009: Matthijs
	- Bug 236: allow RRs before the SOA RR.
	- Bug 253: No need for NS RRset in authority section, when returning
	  final answer for QTYPE=DNSKEY.

29 June 2009: Wouter
	- patch for use of Linux IPV6_MTU option, so that on linux the default
	  EDNS UDP size advertised becomes 4096 over IPv6.  It fragments the
	  packets using the IPv6 minimum MTU.

19 May 2009: Matthijs
	- Clean up configure script (install hickup)
	- Bug 249: Remove unnecessary LLONG_MIN and LLONG_MAX code.
	- Replace strtoll code with own strtoserial function.
	- Move up to 3.2.3.

11 May 2009: Matthijs
	- Add Off-by-one test

6 May 2009: Matthijs
	- Small fix in SO_REUSEADDR warning log message.
	- Off-by-one bugfix (thanks Ilja van Sprundel, IOActive)

29 April 2009: Matthijs
	- A more ensured do_stop (useful fo nsdc restart).

2 February 2009: Matthijs
	- Bugfix #234.
	- Bugfix #235.
	- Reset 'error occurred' after notifying an error occurred at the $TTL or   
		$ORIGIN directive (Otherwise, the whole zone is skipped because the
		error is reset after reading the SOA).

2 February 2009: Matthijs
	- Bugfix: return BADVERS when EDNS version > 0, instead of 0x1<FORMERR>.

19 January 2009: Matthijs
	- Bug 230: nsd-*: use stdout for non-error output (instead of stderr).
	- Don't do strptime test when cross compiling.

17 January 2009: Jelte
	- Fix file rotation when no logfile but chroot.

8 January 2009: Matthijs
	- New nsd-patch option -o dbfile (set output.db)
	- update nsdc to deal with the new nsd-patch options
	- strptime compat fix

6 January 2009: Matthijs
	- New nsd-patch option -s (skip writing zonefiles)
	- Removed some region_create memchecks (not needed)

5 January 2009: Matthijs
	- Bug 218
	- Bug 222
	- Replace SHA256_DIGEST_LENGTH with nicer HAVE_EVP_SHA256

10 December 2008: Matthijs
	- Bugfix: better error message when ixfr.db cannot be read

18 November 2008: Matthijs
	- chown logfile, don't do file rotation if logfile is outside absolute 
		and outside chroot.

17 November 2008: Matthijs
	- File rotation for nsd.log when owned by nsd (+ tpkg test).
	- Only AXFR fallback if master responded NOTIMPL or FORMATERR on IXFR 
		request.
	- allow-axfr-fallback option.

7 November 2008: Matthijs
	- Bugfix: don't fclose if logfile == NULL.
	
30 October 2008: Matthijs
	- Allow escape characters in literal dnames
	- Fix typo in zonec manpage
	- Some fixes from code review

20 October 2008: Matthijs
	- Redo bugfix literal domain names in rdata (code adjustment)
	- Added tests for case sensitive dns names and "Bug #162"
	- Adjust nsd-patch to new ixfr.db format

14 October 2008: Matthijs
	- Only SO_LINGER when outgoing port is set
	- Reset diff_skip when a new difffile is created (parts in the difffile 
		now have a timestamp).
	- Undo bugfix literal domain names in rdata (code adjustment)
	- Split up dname_parse to parse literal dnames and normalized dnames.

3 October 2008: Matthijs
	- setsockopt SO_LINGER, for portability outgoing-interface (BSD/Solaris)

1 October 2008: Matthijs
	- Configure the source ip-address for notifies by the master and zone 
		transfer requests by the slave in nsd.conf.
	- Previously added source hostname/ip and port configuration for 
		nsd-notify and nsd-xfer
	- Finetuned nsdc for nsdc notify and nsdc update

29 September 2008: Matthijs
	- Bugfix: only normalize domain names in rdatas when rrtype is listed in 
		RFC 4034, section 6.2: Canonical RR Form.
	- Update TODO list

25 September 2008: Matthijs
	- Fix bug where hmac-sha256 was in algorithm table, but could not be 
		retrieved by name or id.
	- Additional arguments for nsd-notify and nsd-xfer: set outgoing 
		hostname/ip-address and source port.
	- Additional TODO entry: optimize code in nsd-* programs.

8 September 2008: Matthijs
	- RFC 4635, bugfix #130: support for hmac-sha1 and hmac-sha256 tsig 
		algorithms.
	- modify and add tpkg tests for hmac-sha1 algorithms.

2 September 2008: Matthijs
	- AXFR fallback when IXFR/UDP failed on all masters
	- Bugfix: strip off chroot value in corner cases
	- Additional debug and verbose log messages

29 August 2008: Matthijs
	- IXFR allow UDP option

26 August 2008: Matthijs
	- Code layout, additional comments and documentation typo fixes
	- IXFR over TCP, no longer UDP

17 July 2008: Matthijs
	- Make the maximum number of interfaces configurable.
	- Write pidfile *after* successful server initialization,
		instead of writing, and unlink if fail.

16 July 2008: Matthijs
	- Set upcoming release to 3.1.1
	- Wouter: fixed memory leaks that happened on error, mostly on
	  zone transfer errors.

11 July 2008: Matthijs
	- Avoid race condition in nsdc: let nsd server update pidfile before 
		closing old parent process. 

8 July 2008: Jelte
	- Fixed NSEC3 memory leak in the case NSEC3 is not needed.

7 July 2008: Matthijs
	- Bugfix #191

9 June 2008: Matthijs
	- When comparing RRs, do not compare TTL values (since the same record
	  with different TTL values are considered equal).
	- Fixup some more unaligned memory access that could occur when 
	  reading ixfr.db.

19 May 2008: Matthijs
	- Do not always log tcp read errors, only when real error or high verbosity

28 April 2008: Matthijs
	- Bugfix #172 (misleading error from zonec)

27 March 2008: Matthijs
	- Port some branch modifications to trunk

28 February 2008: Matthijs
	- Do not answer nsec3 wildcard information when DO bit is not set

19 February 2008: Matthijs
	- Fixed strptime bug (for MacOS Leopard)

22 January 2008: Matthijs
	- Add configuration for chkconfig to control nsd service (bug 164)

15 January 2008: Matthijs
	- Fixed bug 157 where nsd would return FORMERR if edns query is
	  received with version set to zero and rdlen is larger than zero.

8 January 2008: Wouter
	- no warning about optout records. also no warning about missing
	  nsec3 records.
	- check for hash(apex)==nsec3 with SOA bit was done in duplicate.
	- removed old commented out code
	- using SOA bit in NSEC3 typemap to detect parameters
	- using nonhashed NSEC3 to prove qtype=NSEC3 nxdomains
	- prints for debugging.
	- nicer comment on nsec3_lookup.

7 January 2008: Wouter
	- Fixup nsec3 tests, they need zonesdir: "." in conf files.
	  The tests pass.
	- configure default is --enable-nsec3. Disabling this will save 20% more
	  memory (for very large zones). Moved tests to test on commit.
	- set RRTYPE numbers for NSEC3=50, NSEC3PARAM=51.
	- fixup checkconf test - updated parser lexer gives syntax error 
	  on some garbage instead of parse error. Parselexer is updated for
	  new options (hide-version, verbosity).
	- removed highrange rrtype code. fixup cutest for that.
	- speedup of prehash code.
		- skip nonexistent domains (operator.example.com).
		- skip only-nsec3 domains (that could be 2x speedup)
		- skip glue nameserver domains (for TLD with 2 glue per
		  delegation this is a 3x speedup).
		- skip the prehash_domain for delegation points, which saves
		  another 2/3 hash operations, 3x speedup.
	- printout how long nsec3 prepare took (verbosity >= 1).

3 December 2007: Matthijs
	- Fixup bug where data related files are looked up in the wrong
	  directory when chrooted with chrootdir ending with a slash.

26 November 2007: Matthijs
	- Fixup bug start nsd while already running: do not initialize server,
	  since it is already running. 

15 November 2007: Matthijs
	- Changed man pages format from mdoc to mansun, to support the Solaris OS. 
	- Better logging for nsd-notify (show 'broken' zone)

13 November 2007: Wouter
	- CREDITS and RELNOTES now in utf-8.

12 November 2007: Matthijs
	- Changed man pages according to bug 162. 

30 October 2007: Wouter
	- Fixup for skip after unknown deleted IXFR RR, otherwise processing
	  would continue at the wrong spot in the packet and process the IXFR
	  as if it were malformed.
	- added unit test for this in long (needs ldns-testns, updated it).
	- added unit test for rollback of malformed zone transfers.
	  Fixup for it, and fixup in ldns-testns to be randomport and
	  copy id for hex packets.

29 October 2007: Wouter
	- Fixup bug where malformed IXFR replies cause partial processing in
	  reload (or nsd-patch or nsd-startup). One result is multiple SOA
	  records in zone apex. Fixup rolls back the zone transfer, and waits
	  for NSD to try to load again.

26  October 2008: Wouter
	- small fix in descriptive text in sample config for debug-mode.

9 October 2007: Mark
	- Change default location of: nsd.db, ixfr.db & xfrd.state to
	  /var/db/nsd.

5 October 2007: Wouter
	- Fixup manual page entry for allow AXFR to anyone.

3 August 2007: Mark
	- Report source and zone for denied AXFR attempts.

25 July 2007: Wouter
	- bind2nsd to 0.5.0, fixup of includes, key{} handling.

19 July 2007: Wouter
	- bind2nsd to 0.4.8, fixup of include bug.

18 July 2007: Wouter
	- added contrib for bind2nsd, Al Stone provided an abridged version
	  that neatly fits for contrib.

17 July 2007: Wouter
	- fixup commithooks.

16 July 2007: Wouter
	- Added reference to http://bind2nsd.sourceforge.net/ to
	  contrib/README.

3 July 2007: Mark
	- Zone compiler now gives more sane error message when out of
	  diskspace.
	- Fixed a call to drill in tpkg that made a test check bind instead of
	  nsd.

2 July 2007: Mark
	- Remove last traces of mmap usage.
	- Some cleanups in tpkg.

24 April 2007: Mark
	- Added "hide-version" configuration setting. Enabling this feature
	  stops NSD from answering to CHAOS class version requests.

19 April 2007: Wouter
	- Compiled on minix 3.1.3 and make some adjustments to ease porting.
	  ECONNABORTED is checked for. sys/select.h included in nsd-notify.
	  SO_REUSEADDR failure is not fatal. PF_INET compat code added.
	  If you compile yourself; strptime and socketpair need compat code.

13 April 2007: Wouter
	- Minor tweak to nsec3.c, more elegant handling of malformed nsec3 
	  records from a zone transfer.

10 April 2007: Wouter
	- Fixup ignored return value in region-allocator. Now returns a NULL
	  memory allocation failure and leaves region in a consistent state.

20 March 2007: Wouter
	- Released 3.0.5.
	- (for 3.0.6) -O2 test for Alpha moved to saner position.

16 March 2007: Wouter
	- port configure to AIX, removed warning on ALIGNMENT in region code. 
	  defined _ALL_SOURCE to get recent C definitions on AIX.
	- improved nsec3.h comments.

22 February 2007: Wouter
	- Zonesdir default is now /etc/nsd.
	  So that the invocation directory is not used to dump files into.
	  The user can change the zonesdir by editing the config file.
	  The directory is created by install, if not an error is printed.
	- updated tpkg tests to use current dir for testing.
	- tcp connections that drop do not spam the log file.
	  Unless verbosity is set high.

19 February 2007: Wouter
	- Fix empty line printed with warning on 'force zone transfer'.

15 February 2007: Wouter
	- Check for EPROTO definition to compile on FreeBSD4/Alpha.

13 February 2007: Mark
	- Debug flag (-d) behavior changed. Nsd now also forks children when
	  run in debug mode.
	- Added verbosity mode (-V <level>) for extra operational logging.

8 January 2007: Wouter
	- README text on interface configuration added.

2 January 2007: Wouter
	- Fixup accept() that could block due to already closed connection.
	  Made listen() nonblocking, ignores errcodes that indicate closed tcp.

29 January 2007: Mark
	- Handle the new CERT RDATA types defined in RFC 4398 (submitted
	  by Mans Nilsson).
	- Change nsd-notify retry timer from linear into exponential backoff
	  (submitted by Mans Nilsson).
	- Due to a small bug in a comparison statement, zonec would fail
	  on the parsing of unknown CERT types. This got triggered by the
	  first bugfix today, as that one shouldn't have been discovered in
	  the first place. Took the opportunity to sanitize two other
	  comparison statements related to strtol().
	
24 January 2007: Wouter
	- Tentative change to set UDP sockets nonblocking. Perhaps it 
	  helps Howard.

19 January 2007: Wouter
	- NSEC3 work. prehash printed only once with time taken to prepare.
	- prints are now only in DEBUG mode (except errors).
	- rr descriptor counts for NSEC3 updated, has an extra field flags.
	- now NSEC3PARAMs with flags!=0 are ignored, as per draft-09.
	- Fixed where only first NSEC3PARAM was properly detected.
	- Added tpkg in manual (because you need to compile with nsec3)
	  that performs the test queries from draft-09 and checks them.
	- Made tpkg to test NSEC3 parameter detection. NSD will skip any
	  NSEC3PARAMs that don't work until the first working one is found.
	  Also, this means unknown hash algorithms are simply ignored.
	  A zone that uses exclusively unknown hash algorithms for NSEC3
	  will give errors on loading (or after zone transfer) but NSD
	  will load and serve the zone (but no NSEC3s are returned).
	- added tpkg in manual to test parent side DS answers.
	  These follow a different code path than child side DS.
	- Will allow NSEC3s(and signatures) below a DNAME.
	- A query for an NSEC3 ownername will lead to DNAME redirection
	  as if the NSEC3 did not exist.
	- Test package in manual that tests NSEC3 and DNAME in the apex.
	- Changed NSEC3 memory requirements from 5 pointers per domain name
	  to 3 pointers and 2 bits.
	- Added jumpstart for nsec3 search, will greatly speed up optout
	  zone nxdomains. At the cost of one ptr per domain name.
	  The speedup also speeds up the nsec3 prepare stage.

18 January 2007: Wouter
	- Created 3.0.4 release tag.
	- 3.0.5 number in trunk.
	- add nsd.spec patch from Farkas Levente to contrib.
	- NSEC3 new wireformat and presentation format from draft-09.

11 January 2007: Wouter
	- The message 'server .. closed cmd channel' is now priority INFO.
	  This to reduce the 'error' amount in the logs.
	- On error in a tcp request, set to retry next instead of waiting
	  for the tcp timeout.

9 January 2007: Wouter
	- TSIG acl matching changed so that NOKEY allow-notify entries match 
	  only queries without a tsig. Otherwise NSD would crash.
	  This only affects servers that have allow-notify: ip NOKEY and
	  someone sends a TSIG signed notify from that ip.
	- test package for that.
	- Fix for reply to notify messages with ANCOUNT wrong. The ack
	  to notify messages that passed the ACL, and had a SOA in the answer
	  section of the query, included wrong RR counts in the header.
	- test package for notify reply wireformat.

8 January 2007: Wouter
	- ipc_send_blocked will not lead to busy waiting on it, but will block
	  in select, until SOA_END comes by.
	- server_main sends SOA_END if reload crashes, to xfrd. So that xfrd
	  can set ipc_blocked=0 and can_send_reload=1; and thus resume service,
	  assuming that the crash was a temporary condition. 
	  This will lead to trying every reload-timeout seconds to reload
	  if it is a permanent condition. Which is more obvious to the 
	  operator.
	- put the error "error: diff: RR ns.kiev.ua. already exists" in
	  debug mode only. Zone transfers with this error are liberally
	  accepted, and we should not spam the logfile.
	- empty zones will not be retried forever every 10 seconds,
	  but exponential backoff to a max of every 4 hours.
	  The exact value is randomised to spread out attempts.

5 January 2007: Wouter
	- Fixed --zonesdir=<path> for configure. The value did not get used
	  as a default value. Now it is used as a default value. If a 
	  default value is set for zonesdir, you can go to a 'no value 
	  specified' by giving the empty string, zonesdir: "" in nsd.config.
	- Fixed checkconf.tpkg for this change. nsd-checkconf will 
	  output zonesdir: "" as this is the default for --zonesdir.

2 January 2007: Wouter
	- Added contrib script from Stephane Bortzmeyer to convert NSD 2 to 
	  NSD 3 config files. Converts secondary zones and TSIG keys.
	- Made config conversion script skip empty lines.
	- Made config conversion script convert primary zones (and notify).
	- Nsdc control script will exit with 'nsd startup failed.' if nsd
	  fails to start (due to bad config file for example).

15 December 2006: Wouter
	- Removed dlopen() checks from configure.ac, NSD3 no longer has
	  dynamic plugin support (since 3.0.0).
	- added .rpm spec file to contrib.
	- Updated README to remove reference to buildzones script.

12 December 2006: Wouter
	- Added missing include to ipc.c to compile on SunOS.
	- Cast to avoid signed/unsigned comparison in compat/inet_ntop.c.

11 December 2006: Wouter
	- Added test to check for CNAME and other data error by zonec.
	  Currently NSEC, NSEC3, RRSIG, SIG, NXT are allowed next to CNAME.
	- Fixup unaligned memory access that could occur when reading ixfr.db
	  with a partial transfer inside.
	- RR type WKS (well known service) was not printed correctly,
	  htons() was forgotten when calling getservbyport.
	- NSD does not complain about not being able to read the db CRC
	  when all that happens is the file became longer or shorter.

8 December 2006: Wouter
	- Moved down max XFRD UDP sockets for zone transfer queries to 100
	  down from 300. This makes the total socket max at 200, so it fits
	  easily under 256 ulimit (a common default).

7 December 2006: Wouter
	- Improved error message to help operator.
	- created 3.0.3 svn tag.
	- default of zonesdir corrected (no directory is default).

4 December 2006: Wouter
	- updated test packages. Moved 213_large from manual to long.
	  size_0, source_port_0 made more working (needs root permission).

1 December 2006: Wouter
	- Moved xfrd ipc and reload handlers to front of event handler
	  lists for a 10% speedup in xfrd.
	- Fixed so that NSD no longer interrupts zone transfers when
	  a notify comes in for that zone. Added package to test it.
	- Fixed warning on Solaris 10.

30 November 2006: Wouter
	- Test for fallback in getaddrinfo more portable.
	  Ported to FreeBSD 6.1 without inet6.
	- New quit sync had a problem with blocking in dispatch. Fixed.
	- reload will retry quit_sync if nothing happens.
	- parent tries to empty the pipes before closing them on quitsync.
	- xfrd does not send reload when previous reload request busy.
	- netio will only deliver the number of bits from select
	  and then stop. Optimisation.

29 November 2006: Wouter
	- Fixed getaddrinfo error message to be more descriptive.
	- Fallback to ip4 also if getaddrinfo fails for ip6.
	- instead of EAI_ADDRFAMILY uses EAI_FAMILY which is portable
	  to FreeBSD.
	- signed/unsigned warning fix for FD_SETSIZE comparison.
	- Lots of debug statements and new quit sync feature, where
	  the server children are synced with. So as not to lose buffers.

28 November 2006: Wouter
	- Debugging 10k zones transfer, set so that zones waiting for a
	  socket do not get timeouts.
	- Debug change so that an event is only returned to one handler
	  by netio.
	  Reversed this. Netio will not deliver events you do not listen
	  to, and since xfrd first listens to write then read, it will
	  not have problems with stale events (for the fd from the previous
	  select) because these are always read, while it needs a write.
	  Re-Reversed it: netio will deliver events only once.
	  This is easier to understand for the poor hapless developer.
	- Need to set notify_current for notify on waiting list. Fixed.

27 November 2006: Wouter
	- Debugging 10k zones transfer, noticed that it is possible for 
	  netio to give a callback for an event that you were not listening
	  to. Now no longer does that.

16 November 2006: Wouter
	- Bug #153: now checks for FD_SETSIZE when adding fd to select fdset.
	- Easy overview of socket allocation for xfrd in xfrd.h
	- Upped the default xfrd socket limits a bit.
	- Log message that the TCP connection limit is reach is now only
	  in -L 2 logging. It is spammy.
	- updated dependencies.
	- Added test for notify-socketcount, and removed unused files from
	  bug153 test package.
	- Notify udp sockets are also capped at a max number. The rest
	  has to wait in a queue.

15 November 2006: Wouter
	- Fixed bug #152: identity keyword in nsd.conf did not work.
	  What happened was that the hostname() from the computer 
	  was overriding the nsd.conf identity. Fixed now.
	  If commandline is given that is used.
	  Else nsd.conf entry is used.
	  Else hostname() detected from computer is used.
	  Else default string "unidentified" is used.

14 November 2006: Wouter
	- Fixed bug where NSD tries to create 10000 udp sockets,
	  when starting with 10000 secondary zones. Limited to 50
	  at a time. The XFRD_MAX_UDP constant controls this.

3 November 2006: Wouter
	- Created tags/NSD_3_0_2_REL.

2 November 2006: Wouter
	- Added pdf for differences.tex for ease of use.
	- Updated text in readme on memory usage.

24 October 2006: Wouter
	- Recycle rrset memory after doing special processing on the deleted
	  rrset data.
	- log message clearer for 'duplicate xfr part' to 'discarding partial
	  xfr part'.
	- if you have a server that has IXFR turned off but sends a TC flag
	  for IXFR queries, xfrd will retry to TCP. This makes the use of
	  'AXFR' flag in nsd.conf file not needed in certain cases.
	- Be thrifty and save up the memory that was lost at end of chunks
	  in the recycle bin. Saved 1.3Mb on 170(rrs)/220(total) Mb dataset.

23 October 2006: Wouter
	- Added checks for out of memory in reload (diff file). And it exits
	  if so neatly.

13 October 2006: Wouter
	- Bug #149: Wrong text for NOTAUTH error code. When notify is not
	  authorised REFUSED error code returned instead.

4 October 2006: Wouter
	- More fixes from Koh-ichi Ito (kohi@iri.co.jp now), for bug #146,
	  his bash does not do $(( )), so nsdc.sh has to use test of course.

29 September 2006: Wouter
	- recyclebin works, added a test that uses it (about 3 Mb goes
	  through the recyclebin). This resolves bug #147.
	- Made -L 1 logging is little less verbose (-L 2 gets it all).
	- added search path for openssl on Solaris 10 (/usr/sfw).

28 September 2006: Wouter
	- Removed unused global variable current_region,
	  and routines for it in region-allocator.c and .h.
	- Added recycle option to regions. It will keep track of small
	  objects in a recycle bin. Large objects are deallocated.
	  No calls to recycle yet, unit test it first.
	- added unit test for region recycle.

27 September 2006: Wouter
	- Further suggestion from Koh-ichi Ito, I've set opt->xfrdfile
	  to XFRDFILE in options_create. So opt->xfrdfile and opt->difffile
	  are never NULL. This simplifies code elsewhere.
	  And also handles chroot case (+=l) for default values.
	- Fix for bug #145. The skip file position in the diff file was used
	  inconsistently - one part of the code skipped to before the 'IXFR'
	  type code and another part skipped to after that. Now all skip to
	  before the type code. This bug only happens if your diff file 
	  is like: zone1_part1, zone2_part_1, zone1_part2, zone1_commit,
	    zone2_part2, zone2_commit. The skip over zone1_part1 failed.
	- tpkg test in long dir that tests for the bugfix. Takes a long time
	  and uses ldns-testns feature to wait partway through an AXFR.
	- removed debug log of strerror on diff read failure, when the errno
	  was already output to the logfile (resulting in a nonsense error).

26 September 2006: Wouter
	- NSD compiles on Solaris 10 with the sun cc compiler.
	  Added a define for _STDC_C99 for that.
	- Checked that the patch for solaris for bug 143 indeed fixes the bug.
	- Fixed bug #146 reported by Koh-ichi Ito: when chrooted nsd failed
	  to write xfrdfile/difffile.
	
18 September 2006: Wouter
	- no queries for NSEC3, RRSIG, ANY succeed for nsec3 only domains.

15 September 2006: Wouter
	- Fixed LOC parsing of integer overflow causing maximum values.
	  Added to test and backported fix to 2.3.6.
	- NSEC3 qtype queries get noerror/nodata or nxdomain answers.
	  You can query for NSEC3PARAM.
	- warnings for printf format on maxOS (sizet needs cast to int).

13 September 2006: Wouter
	- added fsync to AF_UNIX sockets to write last command (QUIT) before
	  closing them.
	- sent explicit QUIT command to xfrd on final shutdown of the server.

12 September 2006: Wouter
	- Bug #144: LOC defaults for unspecified values wrong. Error in zonec.
	  Set defaults. Also fixed parser if LOC has no minutes or seconds.
	- Also fixed rounding error in seconds 0.001 decimal. 
	- Test tpkg for bug 144.

11 September 2006: Wouter
	- nsdc now more portable in use of 'which'.
	  Does not only look at exit code but also checks for '^no ' string.
	- nsd-patch does a chdir to zonesdir for relative difffile or dbfile
	  path names.
	- nsdc handles zonesdir: for relative pidfile, dbfile, difffile 
	  pathnames.

7 September 2006: Wouter
	- bumped version to 3.0.2.
	- Nice configuration error when you had the wrong zone name in the
	  nsd.conf file. Zonec will give an error already.
	- When you start a secondary zone without a zone file, you get
	  a much nicer error message, warning you of the zone transfer.
	- Credits for prerelease testers; Thanks guys!

6 September 2006: Wouter
	- Fixed nsd-patch so that it writes the SOA at the start of the file.
	- test tpkg that tests for the bug, has multiple rrsets at zone apex
	  and does nsd-patch followed by zonec.
	  Previous tests did not catch this: they used nsd-xfer to test zone
	  contents, or only checked the zone-file after nsd-patch.
	- version number bumped to 3.0.1.
	- svn tag 3_0_1 made.

5 September 2006: Wouter
	- differences file improvements.
	- created 3.0.0 release in svn tags.

4 September 2006: Wouter
	- From suggestions by Bin Zhang:
		- nsdc restart does not fail if nsd was not running.
		- fixes to man pages, wrong locations for files.
	- NSEC3-PARAM has no optout bit in presentation format.
	- NSEC3PARAM spelling.
	- differences in latex format (needs nlnetlabs housestyle).

31 August 2006: Wouter
	- Fix for tsig size still set when data is null ptr.
	- Fix configure for NetBSD (1.6 - 2.0) to find struct timespec.
	- DIFFERENCES file completion.

30 August 2006: Wouter
	- Print error nicely when nonblocking connect fails on systems
	  in a portable way.
	- doc/UPGRADING document to assist NSD 2 to 3 upgrades.
	- updates of error print - ignore EINPROGRESS if we check too early.
	- wait for select writable before testing for connect error.
	- echo "" >&2 is not as portable as we would like, removed from nsdc.
	- fixed debug print of a null ptr.
	- fixed bug where query for CNAME that points to unserved zone caused
	  nullptr exception on empty zone ptr. Now original zone is restored
	  after CNAME-pointed data is added to the packet.
	  Test in dname.tpkg. Reported by Kai.
	- fixed stack corruption when ipv6 disabled.

29 August 2006: Wouter
	- NSEC3 made it so it can handle the case where the NSEC3 RRSET
	  with the SOA bit on does not have the RR with the soa bit set
	  as the first RR.
	- Handle NSEC3-PARAM type. Checks to see if any of them work:
	  zone apex hashed exists, with NSEC3 type, and RR that has
	  the same parameters and the SOA bit set.
	- in presentation format of NSEC3, NSEC3-PARAM reversed hash, optout.
	- update to the DIFFERENCES file, bind 9.3.2 vs NSD 3 and 
	  NSD 2 and 3 comparisons are completed.

28 August 2006: Wouter
	- echo messages in nsdc made clearer. nsdc notify and nsdc update
	  only send notify messages to slaves / localhost to force transfers.
	- initial NSEC3-PARAM type code entry. parsed, ignored.

25 August 2006: Wouter
	- disabled make test target as tests are not shipped.
	- performed prerelease static snapshot.
	- updates to the DIFFERENCES document.

24 August 2006: Wouter
	- Fix bug 141 port from 2.3.6, copies behaviour from bind 9.3.2.
	- Added a test for bug 141.
	- Bug141: save the opcode from the query.

23 August 2006: Wouter
	- Fixed % by 0 exception in the bugfix #139.
	- Fixed RFC 4035 says CD flag SHOULD be cleared on authoritative
	  responses, now NSD clears the CD flag. This is bug #140.
	  RFC 4035 could be confusing on this, as it states 'all servers
	  MUST copy the CD bit' more than once, but then makes clear only 
	  recursive servers are meant with that statement.
	- Differences document updates for bind 9.3.2 and nsd 3.

22 August 2006: Wouter
	- version number to 3.0.0 in preparation for release.
	- Bug #139: resync stats to whole period. Fixed.

21 August 2006: Wouter
	- check for error in ftruncate call.
	- replaced fwrite call with write_data call from util that does
	  error checking.

15 August 2006: Wouter
	- removed unused struct nsd.named8_stats variable.
	- Bug #138: nsd aborts trying to bind all interfaces if ip6 is not
	  enabled, instead it will fallback to ip4.

14 August 2006: Wouter
	- Added test for rollback of an IXFR transfer by xfrd.
	- Added test for reload timeout in xfrd, the reload does happen after
	  a while, but not immediately.
	- Test that makes xfrd connect to ip6 address.
	- Test that overloads the number of tcp connections in xfrd,
	  simulating a slow master, so that zones have to queue up to get it.
	- code coverage is now 2514 of 10636 uncovered. Still a lot uncovered.
	- ixfr queries return NOT_IMPL errors.

11 August 2006: Wouter
	- srandom to init random() in xfrd based on PID and time.
	- improved usage() information to be more helpful, and with version.
	- in makedist.sh, flex and bison called like in Makefile.
	- test for tcp underrun and overrun of the buffer.

10 August 2006: Wouter
	- added more tests to increase code coverage of testset.
	- moved acl parsing code from configparser.c to options.c to help
	  unit testing.
	- nsd-checkconf echod wrong difffile filename with -v.
	- nsd-patch can now be used with -f to force printing of all RRs.
	- TYPE_NULL crashed NSD when it printed it, arg was ZF_DNAME,
	  now ZF_UNKNOWN.
	- unknown rr test was faulty on input, the length was in nibbles
	  not in octets, but rfc specifies octets for unknown rrs.
	  NSD does not look at the length, and prints the length correctly.
	- added type NXT to the rr-test for weird RRs.
	- added printing test to rr-test, ipseckey and unknown-rr tests.
	  checks if NSD prints the same RR on output as it read in.
	- put -x option for nsd-patch in usage().
	- test that kills an nsd child server and checks that it is
	  restarted.

9 August 2006: Wouter
	- tested nsdc functionality, make install and make uninstall.
	- set O_NONBLOCKING on xfrd tcp sockets before the connect call,
	  because the handshaking can take very long too.
	- difffile and xfrdfile set via configure, to absolute pathnames,
	  so that chroot checks work for them.
	- updated tpkgs, they need to set relative paths now for difffile.
	- gcov says 2821 of 10617 total code lines are not covered.
	  compiled with --coverage, not -O2, ran tpkg/* and long/testplan*.
	  counted grep '#####:' *.gcov | wc and grep '^ *[0-9]*:' *.gcov | wc.
	- cleaned up the log functions, NSD no longer spams the syslog with
	  debug messages. The standard NSD debug util is used, -F -1 -L 2 for
	  a compile configured with --enable-checking will enable them again.
	  Errors are logged, as is the automated reload of a new serial.
	- tpkgs for bug077 and bug107 were silently failing to test properly.

8 August 2006: Wouter
	- fixes for checkconf test, more portable.
	- removed items from TODO that have been tested.
	  for multihomed servers you have to bind to each interface
	  explicitly to get outgoing ip-address the same as query
	  destination ip-address.
	  Forks and if-existing are tested and ok in testplan tests.
	  close_all_sockets is called by child, if tcponly, so leave it. 
	- user name check is hard portably with shell scripts, and 
	  packaging could set a default user that does not exist on a machine.
	- empty nodes (nonterminals) give no nxdomain any more (todo item done).
	- removed (old) from TODO.
	- removed contrib/buildzones.pl, it is outdated.

7 August 2006: Wouter
	- Made the tests a little more portable.
	- fixed mempcy unable to handle unaligned memory addresses on Solaris,
	  used memmove instead of memcpy in zonec LOC conversion code.
	- another unaligned memory access, when storing off_t pointer in 
	  difffile.c, used memmove.

4 August 2006: Wouter
	- nsd will start if diff file is corrupt, with a log message.
	  It ignores the bad data.
	- tpkg files do not override PATH, svnhook sets it. So user can
	  set path to utilities on the system to run the tests.
	- running testset on DecAlpha discovered uninitialised variable
	  in NSD. Fixed.
	- Jakob Schlyter asked for building nsd3 in an obj dir, i.e.
	  mkdir obj; cd obj; ../configure && make. Fixed up makefile for that.
	- and bug137.tpkg for separate obj dir building.

3 August 2006: Wouter
	- more tests in mesh test.
	- changed test packages to put nsd log to test result "/dev/stdout".
	- test packages more portable - use default 'dig' location.
	  also, path is appended to, instead of replaced.

2 August 2006: Wouter
	- Region can be customised for detailed memory handling.
	  Especially if you set large_object_size=0, chunk_size=0,
	  the region will perform individual allocs, and 'save memory'.
	  The region still keeps tracks of allocations so that at
	  region_free time all memory is released.
	- tsig.region removed, it was not used after attaching a cleanup
	  at creation. tsig creation uses custom region settings.
	- xfrd inits the tsig records with memory saving settings,
	  so the regions alloced for tsig take up about 60 + 4*8 bytes.
	- new custom region for query region - to make chunksize larger
	  there. The chunksize for the query region is important, if
	  all allocations for a query fit in it, no mallocs are needed.
	- TSIG other_data field size according to RFC 2845 is 0 or 6.
	  In tsig implementation put a maximum to the field of 16,
	  otherwise a formerror results.
	- query with IXFR appended SOA not formerror.
	  IXFR queries not reach the handler in axfr.c for IXFR queries.
	- removed annoying debug message of added tsig key.
	- added test that starts 7 servers in a mesh and lets them fight out
	  what zones to transfer and serve.
	- xfrd logic bug: if notified a slave would not see the renewal
	  of its current zone.

1 August 2006: Wouter
	- Test for remove domains with IXFR.
	- Fix for empty nonterminals and IXFR deletes.
	- Test for timeouts, including expiry, and expiry and zone updates.
	- Test for axfr refused authorisation.
	- Test for deadlock in ipc.

31 July 2006: Wouter
	- Test plan ixfr test in tpkg/long directory.
	- IXFR with many packets tested (one RR per packet).

28 July 2006: Wouter
	- tentative change, that preserves ordering of rrtypes for a domain.
	- fix for serial rollover (old_serial + 2**31), now works, is seen
	  as new serial and rolled over to new.
	- serial numbers, and time values, printed as unsigned to logfile.
	- set so that if info is provided by operator, refreshing state
	  not expired is used.
	- forgot to * a pointer to boolean, is_ixfr in the difffile reader.
	  This fixes the testplan_ixfr test 1.

27 July 2006: Wouter
	- fixup desc of tsig xfer test, remove debug from xfr_huge.
	- fixed compressed dname tables cleanup, to set ptr to NULL.
	- initialised xfrd_listener.fd to -1.
	- fixed difffile handling of very short AXFRs, with no data.

26 July 2006: Wouter
	- Updated the requirements with comments from Olaf.
	- README discourages use of experimental nsec3 rr a bit more.
	- typo in DNAME code, used original qname instead of CNAME
	  adapted qname variable.
	- added IPSECKEY RR type, RFC 4025.
	- tpkg test with sample ipseckey rrs.
	- wireformat for IPSECKEY depends on the value of a rdata atom, added
	  WF_IPSECGATEWAY to handle that.
	- DHCID type, data is encoded in one binary/b64 blob.

25 July 2006: Wouter
	- max number of tries for nsd-notify is 15, so that the
	  total time for sending is about 75 seconds.
	- forward port of fixes for bug 105 and 135 in nsdc.
	  forward port of test for bug 105.
	- fixed nasty bug with configure --prefix=<...> where config.h
	  was wrong. Now double evaluate the shell expansion on the defines.

5 July 2006: Wouter
	- helped in README with gnu make; need to make clean
	  so that botched attempts by make to create the lexer files
	  do not stay around.
	- removed %zd, replaced by casts to int.
	- updated REQUIREMENTS file, the sections on RR types, on what
	  algorithm NSD follows and on which RFCs are supported are updated.

3 July 2006: Wouter
	- 'make depend' target in makefile. (updates both Makefile.in
	  and Makefile, so it works for users and for svn).
	- doc minor update.

2 July 2006: Wouter
	- TESTPLAN, README, bugzilla-bugs docs updated.
	- NSD for BIND users update.

29 June 2006: Wouter
	- removed --zonesfile nsd.zones configure option.
	- doc/README updated for 3.0.
	- doc update. NSD_FOR_BIND_USERS document.
	- moved from -Ds to the config.h header, cleaner compilation output.
	- use autoconfs built in large file support enabler.

28 June 2006: Wouter
	- nsdc neater, checks for BLOCKED ips more strictly.
	- nsd -d also disables xfrd forking, and thus all reloads
	  and secondary zone treatment. Stated so in manual page.
	- fixup, apart from ip4 need to allow ip6 in example.conf
	  line showing how to allow access for everyone to axfr.

27 June 2006: Wouter
	- Fixed read in server.c to be a blocking read for sure,
	  even if ipc is not blocking on the OS.
	- nsd-notify tries to send notify 5 times, then exits with error.
	- nsd-checkconf can lookup key secrets by name from a config file.
	- difffile option is always set in options struct with default
	  or config value.
	- nsd-patch uses dnames to compare zone names (for trailing .).
	- nsdc updated to work with config file.

26 June 2006: Wouter
	- Nicer check in autoconf for struct timespec type.
	- NSEC3 next hashed ownername is a length byte followed by data.
	- nsd-checkconf more quiet, clearer error message.
	- NSEC3 does not complain about glue records without nsec3.
	- nsdc work (did start, stop, running, rebuild, restart, reload, stats).

21 June 2006: Wouter
	- nsid commandline parsed using hex_pton routine.
	- unit test for hex_pton.
	- added include stdlib, needed for free() on sunos4.
	- fixup of disable-ipv6 compilation.
	- memmove compat implementation (created fresh).
	- yy_set_bol() for old flex compat define.
	- compat implementation from openssh4.3p2 for
	  strlcpy, inet_aton, and inet_ntop routines.
	- changed ctime_r usage to ctime() call, nsd is not threaded.
	- compiles on SunOS4/gcc-2.95.
	- debug statements go to the log_msg route instead of the
	  fprintf route, so they will get to a nice logfile even if
	  we forked away, with xfrd. logfile=/dev/stderr gives old way.
	- minor changes to cutest to make unit test compile
	  on SunOS4/gcc-2.95, it checks out fine there.

20 June 2006: Wouter
	- updated configure to disable -O2 on platforms where gcc 
	  does not like it (such as dec-alpha).
	- nsd-notify used recvfrom and passed addrinfo.ai_addrlen
	  which is a size_t, but recfrom needs a socklen_t*. On dec
	  alpha these types differ in size (size_t is 64bit, 
	  socklen_t is 32bit). Therefore, used a wrapper variable
	  to pass to recvfrom.
	- changed long int to time_t in nsd-patch.c to please compiler
	  on dec alpha.
	- dec alpha complains if statements are in front of variable
	  definitions. Fixed code for some mixups on this.
	- Fixup cutest for dec alpha. Code, lowercase filename, %lf->%f.
	- cutest fixup uses (size_t) cast and %zx to print ptrs (for debug).
	- for SunOS4 configure detects ssize_t and struct timespec.
	- removed usage of fpos_t, instead using fseeko/ftello for 64bit.
	- configure will define fseeko/ftello with fseek/ftell if unavailable.
	- added missing include from buffer.c (stdlib for free()).
	- defines for snprintf and vsnprintf in config.h if needed.
	- configlexer flex is called more cleanly with -t to write stdout.
	- missing include from configparser, stdlib for atoi.
	- config.h provide inet_pton define if it is not available.
	- fixup of INET6 defines, where sockaddr_storage is used
	  outside of INET6 defines, in xfrd-tcp.
	- edns_init_nsid was not defined in edns.h.
	- added compat/fake-rfc2553.c and h from openssh 4.3p2. That has
	  a BSD license as well. They replace getaddrinfo() (and friends)
	  when those are missing.

19 June 2006: Wouter
	- updated the tpkg/manual tests for NSD 3 config files.
	  Some need root privileges to run (using hping), they all pass.
	- also the tpkg/long test bug_sighup.
	- nsec3 code will warn at prehash time for missing exact nsec3
	  records. So faulty signed zones are more easily spotted.
	- fixed NSEC3 and CNAME/DNAME chains, it will disprove the new qname.
	- removed for() look in CNAME processing, only first CNAME is
	  processed now.
	- zonec will error on a zone with multiple CNAMEs for one name.

16 June 2006: Wouter
	- Swapped read and write ops in xfrd_handle_ipc, so that a read
	  of a signal from main can stop further writes.
	- xfrd will complete its last message before shutting down
	  the ipc writes and then acknowledge the reload-sync.
	  This resolves the race where half of ipc messages caused bad
	  modes from the main.

15 June 2006: Wouter
	- In preparation of notify send overhaul, moved the notify
	  send code to xfrd-notify.c and h files.
	- created cleaner split of notify send and xfr code.
	  Still in the xfr process, because it is a convenient location.
	- fixed bug where notify sending would read from wrong fd.
	- send master zone notifies.
	  Does not skips master zone SOA INFO updates.
	- fixed bug where port number acls did not match.
	- fixed bug where tsig keys are checked for twice, but not error_code.
	- fixed notify send retry counting.
	- added test tpkg for notifies from nsd master to nsd slave.
	- nsd-checkconf flags if you set allow-notify without request-xfr.

14 June 2006: Wouter
	- fixed crash bug when dnssec/NSEC enabled and query DNAME
	  target did not exist.

13 June 2006: Wouter
	- created doc subdirectory for documentation.
	- removed unused DIFF FILE MAGIC string.

12 June 2006: Wouter
	- dname_test tpkg with very extensive DNAME testing.
	- moved sizes of zone_name buffers to 3072 - for escaped names.
	- nsd-patch has a debug option to list the contents of the 
	  difffile/ixfr.db/transfer patch log in a journal fashion. You can
	  then manually inspect the contents.

9 June 2006: Wouter
	- after a reload NSD will report the memory churn: number of bytes
	  of memory wasted by the zone transfer code.

8 June 2006: Wouter
	- When zone is re-chosen after a CNAME/DNAME no SERVFAIL is set,
	  noerror is returned instead.
	- zonec will error on multiple DNAMEs for the same name.
	- zonec will error on DNAME and CNAME together.
	- improved loop log message.

7 June 2006: Wouter
	- after DNAME the closest_match is set correctly for another DNAME.
	- in case of a loop returns gracefully instead of crash.
	- nsec3 checks if it is enabled for the zone for wildcards.
	- NSD will give referrals for zone cuts encountered after a CNAME
	  or a DNAME. This also fixed various subtle stuff with CNAME/DNAME
	  and TYPE_DS at zone cuts. It basically re-determines the zone
	  to use after the CNAME/DNAME.

6 June 2066: Wouter
	- zonec checks for data below a DNAME, and will not create the db,
	  as per rfc 2672. Tpkg test to make sure such a zone is not loaded.
	- updated rr-test tpkg so it has no data below a DNAME.
	- DNAME synthesis of CNAME records, including compression for cname.
	- included cname creation in dname test.
	- preallocate the extra temporary domain_type structures.
	- too many temp domains returns OK packet so that the resolver 
	  will recurse and ask us again with the last name in the chain.
	- fixed bug introduced in preallocation on temp domain numbering.

2 June 2006: Wouter
	- dname_replace function that does DNAME replace and unit tests.
	- added error codes from DNSUPD rfc2136 to constants in dns.h.
	- in query.c added DNAME following code.
	- fixed bug 134: hints[i] in nsd.c to hints[0].
	- added tpkg small test for DNAME.
	- tpkg to test bug 134 (starts 100 processes).

1 June 2006: Wouter
	- tsig test with NSD master and NSD slave server. Tsig AXFR transfer.
	  nsd-xfer used to test slave zone contents.
	- fixed bug where buffer_flip() is done before appending tsig rr.
	- version printed at start of nsd in logfile.
	- xfrd prints name of tsig key used during transfer in commit comments
	  so it appears in the log file and in zonefile after nsd-patch.
	- prints RRs from diff file only if debug level >= 1.
	- scalable transfer test xfr_gig added, you can set the size to try
	  in the .pre file. Now set very small.

31 May 2006: Wouter
	- xfrd check for failed updates. It compares the time it wrote the
	  commit to disk with the time of the last reload command.
	  Failed updates are restarted like the zone is notified of the soa.
	  It also catches reloads that have been lost (reload cmd while reload
	  is running, or a crashed reload process, for example).
	- when reload is issued, times at that second are put back one second,
	  so that after a reload all the zones that should have been loaded
	  have a time from before the reload. 
	- if a reload crashes, NSD will continue with the old database,
	  xfrd is not informed, since it cannot fix that. 
	- nsd-checkconf strdups arg strings before writing to it.
	- tsig error replies contain error data, but no signature.
	  also crashproof, badly formatted tsigs get a format error.
	- tsig error print knows about DNS rcodes in tsig error field.
	- added tpkg tests for tsig.
	- tpkg test for nsd-xfer with TSIG from nsd.
	- small stuff with makedist.sh, CREDITS, Features, make test.

30 May 2006: Wouter
	- tsig pre-allocs the rr_region, not at runtime, tsig_create_record().
	- redid some region work for tsig. Now has another temporary region
	  for the context data. User is only aware of the region passed at 
	  start that exists for the lifetime of the struct.
	  During TSIG checks no more mallocs are done, only region_free_all
	  and region allocs (of small size).
	- checkconf, port is stored as a string.
	- tsig now keeps a max_digest_size for giving reserved space.
	- AXFR does tsig every 96 packets (and first and last packet).
	- tsig signing works for all queries. SOA queries, ...
	  If you configured the key in the config file, you can use
	  that key for any query for any zone.
	  Except for NOTIFY and AXFR queries; those are only allowed for
	  the zone (and source ip address) which are configured in the config.
	- cleaner compile with tsig disabled.
	- fixed unknown key error reply in tsig.

29 May 2006: Wouter
	- The nonblocking write routines disable silently if they have
	  nothing to do.
	- put xfrd read/write state routines (almost 500 lines of code)
	  into xfrd-disk.c file.
	- little readme blurb on xfrd state file for the operator.
	- put ipc code in its own file for ease of reading.
	- removed --disable-axfr, you can control this via acls.
	  With no provide-xfr: statements, a zone will not do axfr.

25 May 2006: Wouter
	- fixed reload sending; it checks for EAGAIN and EINTR.
	- reload sends parent quit command blocking to make sure of arrival.
	- send_children_quit in parent uses nonblocking writes and closes
	  the pipe to signal the child to quit (even if the write does not
	  come through, the closed pipe will cause the child to quit).
	- need_to_send_STATS flag in parent. 
	- reload has its own ipc-listening handler in server_main.
	- nonblocking writes for server_main; this solved write-blocking race.
	- another race condition solved, if a process dies, half a read or
	  write buffer could be left behind on another process. These are
	  dropped. Now:
	  	* The server_main drops ipc from dead children.
		* The server_main drops ipc if xfrd dies.
		* The server_main drops xfrd(old) and all children ipc 
			on reload.
		* The xfrd drops ipc to parent on a SOA_BEGIN from reload.
		  So after reload, but parent and xfrd start with 
		  clean ipc buffers.

24 May 2006: Wouter
	- unit tests print progress while running to stderr. Included license
	  of cutest with its source in svn repository.
	- stack type (for the IPC buffer of zone update dirty). And unit test.
	- only update zone-is_ok if needed to reduce memory copy on write.
	- split off conn_write() from xfrd tcp nonblocking write routines.
	- nonblocking writes for xfrd.

22 May 2006: Wouter
	- ported over minor nits from 2.3.5 NSD fixups. Cast to (void) 
	  unused function return values.
	- removed kill signal to children, superfluous due to quit cmd ipc.
	- moved is_ok for zones to the zone_type in namedb, not in 
	  the options, it is a runtime value not a config value.
	  For zones that have no data, parent and children keep no state.

12 May 2006: Wouter
	- fixed up usage print for zonec to include -f option.
	- xfrd send notifies.
	- server no longer sends SOA INFO for master zones.
	- removed possible debug log print of a null string.

11 May 2006: Wouter
	- nsd.conf.sample shows defaults for ip4-only, ip6-only and debug-mode.
	- SOA_BEGIN message on start of reload sending soa info so that
	  xfrd will not reply with expire-notifications and thus deadlock
	  both on blocking writes (and no OS buffer on the pipes).

10 May 2006: Wouter
	- nsdc.sh is set +x after creation.
	- improved error message when zone in db has no config info.
	- support for broken nsec3 chains (if the one with the SOA bit
	  is complete, it is OK for there to be other nsec3 chains 
	  with different parameters in the zone).

9 May 2006: Wouter
	- Fix for finding bad zone when populating SOA info on start.
	 it would find a parent zone instead of the zone in question (
	 which is empty).
	- request-xfr: AXFR 10.0.0.153 keytouse syntax to interoperate
	  with NSD machines. Will only send AXFR queries to the machine.
	- documented AXFR option in nsd.conf.5 manual page,
	  and updated nsd-checkconf, nsd.conf.sample.
	- made 'skipping zone' log entry clearer (Sam Weiler asked).

8 May 2006: Wouter
	- updated zparser.y to handle empty nsec_seq lists.
	  for empty nonterminals in NSEC3.
	- nicer without ambiguous grammar.

5 May 2006: Wouter
	- nsd-notify handles option -y key:secret to TSIG sign outgoing
	  queries.
	- the acl checks now verify TSIG signatures on the query.
	- iterated_hash compiles with ssl disabled.
	- new ipc NSD_ZONE_STATE sent by xfrd to nsd process. notifies
	  nsd of the state (ok or expired) of a zone.
	- reload process waits for the old server_main to exit to make
	  sure there is no race condition listening to the NSD_ZONE_STATE
	  messages generated when reload sends SOA_INFO to xfrd.
	- server_main and children all set zone_ok state in config options.
	  also server_main so that newly forked children get the right state.
	- if a secondary zone is expired, NSD returns SERVFAIL.
	  a transient error, so resolvers try again later.
	- SOA_END ipc message, sent by reload to xfrd, so it can repeat
	  all zone states (which can have changed during reload).
	- zone_is_ok kept in config section so that state for zones
	  without data is not lost. Those have no zone_type*.
	- secondary zones start in the expired state.
	- if expired zones are updated, then NSD gets the go ahead from
	  xfrd after reload sends SOAINFO/SOAEND msg, so it is really
	  updated in nsd memory.
	- fixed tpkg xfr_1 to have longer expiry times (from 0 and 3
	  seconds to 2000 and 3000 seconds), so the zone does not expire
	  during the test anymore.

4 May 2006: Wouter
	- when a new lease is acquired xfrd_packet_newlease result is used.
	- if a zone is lost in nsd db, xfrd will update state to match.
	- IXFR can use TSIG in queries and verify responses.
	- Fixed memory leak in xfrd tsig handling.

3 May 2006: Wouter
	- forward of 2.3.4 RELNOTES into trunk.
	- debug log statements to track xfrd request rounds.
	- removed memleak from handle_passed_packet in xfrd.
	- faster find_zone in difffile.c.
	- nsd-patch writes commit log entries into zone file.
	- took some tsig.c enhancements from 3 branch,
	  -> if key or algo changes during connection, return bad_key,
	  -> debug statement neater.
	- nsd adds tsig keys to tsig keyring at startup.

2 May 2006: Wouter
	- ifdef inet6 back on ss_family usage in server.c.
	- nsd-checkconf ip6 ifdefs improved.
	- xfrd tries servers 3 rounds, then waits for next retry.

1 May 2006: Wouter
	- off_t used for 64bit fileio. 
	- searches for smallest unused part and sets diff_skip to that.
	- doc comment near the region_free_all for every query about 
	  malloc speed.
	- null ptr in strcmp does not work on bsd, fixed nsd-checkconf.
	- made nsd.conf.sample.in so the sample gets prefix-corrected.
	- removed nsd.zones.sample.
	- makedist.sh added manual pages for nsd-xfer nsd-patch.
	- install/uninstall nsd-patch, nsd-checkconf and manpage. 
	  small update readme.

28 Apr 2006: Wouter
	- ixfr >64k in xfrd.
	- fixed length of new commit parts.
	- fixed multiple ipc reads in xfrd.
	- fixed multiple packet ixfr read in diff file.
   Miek:
	- Forward port fixes for nsd-xfer and nsd-notify

27 Apr 2006: 
   Wouter:
	- nsec3 review fixes.
	- diff file format expanded for >64kb transfer support.
	- diff reader adjusted for >64kb.
   Jelte:
	- small non-null options check in nsd.c.
   Miek:
	- updated nsd-checkconf for zone parse shell script support.

25 Apr 2006: Wouter
	- Tests on NSEC3 code. Fixed that the unsecure delegations also
	  have _ds_ parent nsec3 prehashes, so that they get proper NSEC3s.
	  NSD will serve NSEC3s to prove 'opt-out' also if the opt-out bit
	  is (erroneously) not set.
	- For the 05pre2 draft section 5.4.8.1. QTYPE is NSEC3, only NSEC3
	  RRsets at name. Fixed that RRSIGs present do not matter.
	  And also the closest encloser proof in that case fixed.
	  If wildcard exists below zone apex servfails (cannot disprove
	  it and NSD cannot instantiate the wildcard at that point).

24 Apr 2006: Miek
   Miek:
	- forward port nsid (disabled by default)
   Wouter:
	- nsd-patch manual page.
	- minor MacOSX port fixes.
	- xfrd-reload-timeout: config option.
	- if you set the xfrd reload timeout to -1 it will not
	  automatically reload after a transfer. User can reload.
	- reload timeout is a wait period after the reload is triggered.
	- more verbose acl logging. Validated acls are logged in detail.
	  Invalid acls are only logged in debug mode, level >= 1.
	- log message when xfrd tcp connections max out.
	- if unknown NSEC3 hash type (not SHA-1), disable NSEC3.
	- xfrd randomizes the timeouts, within 10% of original,
	  to spread out activity. Short timeouts < 10 seconds are not
	  affected, and will give activity bursts (on startup for example).

21 Apr 2006: Wouter
	- put NSEC3 code in nsec3.c and nsec3.h.
	- iterated_hash only adds the salt if salt_len > 0.
	- added some assertions and cleanups to nsec3 code.
	- prehash also calcs the nsec3_last domain*.
	- dbaccess when reading in will set the rr_type.owner value.
	- changed namedb_find_zone to domain_find_zone, log msgs.
	- implemented logic from nsec draft 05-pre2 section 5.4.1 - 5.4.8.
	  NSEC3 responses only happen for nsd compiled with --enable-nsec3
	  and for zones where an NSEC3 with the SOA bit set exists.
	- added prehash pointer to ds parent side cover for opt out.
	- removed dynamic plugins. Dynamic plugin support is an explicit 
	  non-requirement (under creeping featurism).
	- in domain table create root nsec3 ptrs are NULL.

20 Apr 2006: Wouter
	- Unittest of base 32 encoding. 
	- unittest start for iterated hash.
	- fixed for ctrlc in debug mode.
	- delete zparser_conv_long, not used, not needed
	- nsd-xfer will display NSEC3 correctly. zonec parses.
	- improved usage() line from zonec, about -c none, must be -C.
	- base32 printed in lowercase (canonical format for DNS).
	- NSEC3 added prehash pointers to the namedb.
	- NSEC3 autodetects presence of NSEC3 in zone and parameters.

19 Apr 2006: Wouter
	- port fix base10 in zonec conv short from 2_2 branch to trunk.
	  and conv byte, algo, certificate, long.
	- configure option to enable NSEC3 (--enable-nsec3) support.
	- from Ben Laurie's NSEC3 patch, loaned the parse code,
	  base32 conversion code and iterated_hash. 
	  With some small modifications. The type rrdescriptors are 
	  indexed by value below SPF, and in 
	  rdata_wireformat_to_rdata_atoms BINARYWITHLENGTH checks
	  for end of buffer. Also parser checks for '-' salt.
	  Some layout (spaces after ,s). And NSEC3 define is used.
	  strtol used for iterations is base 10.
	- moved rrtype descriptor table sanity check to unittest.

18 Apr 2006: Wouter
	- Fixed check for SOA IN, bad ntohs in the check.
	- minimum timeout also enforced for very low expire times.
	- report the actual used length of the sockaddr to sento
	  for FreeBSD.

7 Apr 2006: Wouter
	- modified the kill_nsd tpkg so that it waits up to 10x5 secs
	  for nsd to make the pid file, and it wait up to 10x5 secs for
	  nsd to exit after the kill signal is given.
	- xfrd checks on startup if there is trailing garbage in the
	  diff file, left there by a previous xfrd killed in action.
	  It then snips off any partial parts, so service can resume.
	  Also the difffile_skip pos is set before any partial record there.
	- first version of nsd-patch; reads db and ixfrs and updates zones.
	- moved print_rdata from nsd-xfer to rdata.h to share code.
	- moved print_rr from nsd-xfer to util.h to share code.

6 Apr 2006: Wouter
	- notify handler passes acl number that matches to xfrd.
	- xfrd keeps a next_master for a zone, and sets it after notify.
	  when notified nsd will try to contact the master that sent
	  the notify, if send from an address that is both in acl
	  allow-notify and request-xfr.
	- xfrd closes its tcp and udp sockets on exit.
	- default names for diff file and xfrd state nicer.
	- fixed up kill nsd grep on ps.
	- fixed up race conditions in test script for kill nsd
	  wait for pid file creation by nsd, and grep -v grep in check.
	- in nsd signal-flags inherited from the parent are zeroed 
	  when a server_child starts. Also the server_child switches back
	  to NSD_RUN mode when a bad mode happens.
	- check if ixfrs start from the version in memory.
	- if IXFR/AXFR ends in a serial that is newer than the serial
	  that was sent in an notify, update the notified serial.

5 Apr 2006: Wouter
	- added lowerbound for retry timeout.
	- added extra assertions to xfrd-tcp.c, saying that the waiting line
	  for tcp connections must be empty if the counter is below max.
	- setup so that the first master tried is the first in acl list.
	- diff file skips OPT and TSIG RRs if they are put into the answer
	  section.
	- if IXFR contains an RR to delete that does not exist, nothing
	  happens.
	- update zone for NS, RRSIG also if multiple RRs in the rrset.
	- difffile: create zone struct also if domain exists already.
	- difffile: destroy temp region on error.
	- difffile: in delete_RR, create temp region outside of the routine,
	  so no alloc region, destroy region for every deleted RR.
	- difffile: for IXFR: do not delete final SOA RR.
	- difffile: unknown parts in file is an error.
	- difffile: EOF on last packet is ignored w/o giving an error.

4 Apr 2006: Wouter
	- Addes EACCES to the netio dispatch error bailout.
	- Removed EACCESS (probably due to log_msg), error on close
	  xfrd pipe is small, main process closes its end, and hopes for 
	  the best).
	- review: return on error condition in xfrd_tcp_open fixed.
	- review: expired when time >= expire_time, so it will not wait
	  for the retry after expire until it will detect the expiredness.
	- removed duplicate lines from xfrd_handle_zone_timeout.
	- review: copy of uint32_t using memcpy to avoid unaligned memory
	  accesses.
	- review: fd=-1 removed from set_refresh_now; only does timer.
	- on a tcp timeout it will retry immediately (instead of waiting
	  another retry timeout). This means if you set refresh_now, it will
	  interrupt a tcp-timer for a fresh retry with the next master.
	- put null in buffer for xfrd read state.
	- log msg uses string that exists instead of overwritten buffer.
	- read entry sets refresh depending on current time,
	  and makes sure not to check soa contents if none provided.
	  added explanatory comments.
	- EACCES back in check.
	- server_main first checks for terminated children, then select().
	  So when select is interrupted, by kill or quitting children,
	  it will first see if it has to quit itself, before restarting
	  the children.
	- destroy tempregion xfrd read on error.
	- check for serial existence in xfrd_handle_incoming_soa.
	- handle_incoming_soa uses set_timer_refresh routine.
	  and can handle expire times < refresh times.
	- log msg for udp socket() error.
	- review: xfrd_parse_soa_info email parse uses correct buffer spot.
	- added a lowerbound to refresh interval (=1 second now).
	- upon receipt of a IXFR, if the serial is older than the notified
	  serial, the zone stays refreshing (but the ixfr is saved).

3 Apr 2006: Wouter
	- Added buffer length check to internal ipc.
	- split out packet_read_query_section from the process_query_section
	  routine (and moved to packet.c/h).
	- xfrd reads passed packet via ipc.
	- ported over fix to 2_2 on missing rr types by removing the 
	  duplicate RRtype array, and using rrtype_to_string.
	- xfrd handles notifies. immediately starts updating.
	- xfrd state file format fix.
	- removed libwrap stuff - superseded by acls.
	  use provide-xfr: statements for your zone in the config file.
	  updated README for this.
	- updated tpkg tests for axfr to use provide-xfr: 127.0.0.1 NOKEY
	- review: move var create to start of function (xfrd_init()).

31 Mar 2006: Wouter
	- zone type has a pointer to zone options.
	- nsd options has an rbtree to find zone options in.
	- nsd checks acl for incoming notifies and replies
	  error or confirmation.
	- nicer layout in options.c.
	- updated makefile dependencies.
	- fixed sz for SOA_INFO ipc, which was too small.
	- notify is sent to server_main, server_main sends it to xfrd.

30 Mar 2006: Wouter
	- include: documented in manual page.
	- MAXINCLUDES define in one place (config.h).
	- configure checks for strptime in include files.
	- use %d instead of %zd (sparc5 machine does not get zd).
	- use region_strdup in configlexer.
	- added a check for EINVAL in dispatch - will abort
	  on the error instead of busy hang.

29 Mar 2006: Wouter
	- \r for config lexer. (similar changes to zonelexer).
	- forward port of fix to 2_2 branch:
	  short int in var_arg is promoted to int, according to B. Laurie.
	  The same logic for %o, %d %x would hold for %u I think.
	- in XFRD, soa prim_ns and email domain names are kept in a max
	  size buffer.
	- split up dname_parse into parse from string to wireformat
	  and parse from wireformat to memoryformat, so both can be called.
	- split up dname_make_from_packet into reading the wireformat
	  from the packet and the dname_make, so both can be called.
	- xfrd reads all soa info from incoming xfr packets.
	- xfrd will ignore TC bit on tcp channels.
	- nsd sends xfrd all soa info, including ttl and dnames.
	- config file now has an include: filename directive.

28 Mar 2006: Miek
	- forward port fixes for zone compiler and \r. svn:1926-1927
	- add DO bit MASK and remove the !! construct

17 Mar 2006: Wouter
	- according to axfr-clarify, added comments that we check
	  more leniently on further responses on a TCP stream.

16 Mar 2006: Wouter
	- Fixed up SOA INFO Send routines. Send from server works.
	- niced up xfrd state file.
	- Fixed up so that after a reload it will continue in diff file
	  where it left off.
	- made send of SOA info use write_socket, in case of short writes.
	- redesigned xfrd_tcp_read to use the same code for ipc read.
	- no free()s before xfrd exit.
	- xfrd handles incoming SOA INFO ipc packets.
	- removed debug, updated zones get SOA INFO sent.

15 Mar 2006: Wouter
	- Fixed up domain table insert, it was being used in routines
	  that originate from nsd-xfer that do not set compression numbers
	  correctly.
	- memleak fix in difffile in case of error.
	- difffile processing works so that NSD can read an axfr saved
	  into the nsd.diff file. (xfrd already request and save it there).
	- split off xfrd tcp handling into xfrd-tcp.c.
	- cleaned up send_udp in xfrd, and read_state.
	- removed xfrd tcp_send_blocking.
	- xfrd sets state from ok to refresh to expired based on timeout.
	- xfrd sets reload timeout.
	- Added zone updated to keep track of zones that are changed
	  after a reload. These zones get their information notified
	  to xfrd.
	- removed unused zprintrr declaration from zonec.h
	- nsd sends soa information to xfrd.

14 Mar 2006: Wouter
	- TODO updated
	- worked on reload ixfr. It will add/delete RRs and zones.
	- xfrd receive parse of xfr messages improved. writes commit.
	- server compressed_dname_offsets table is increased if reload
	  creates extra names.
	- difffile will create zone and apex if not there (i.e. the zone
	  is configured but no data file provided).
	- bit more verbose in error message for bad diff file.
	- Typo fix in sample config file.

13 Mar 2006: Wouter
	- configure sets fseek (fgetpos/fsetpos) to use 64 bit interface
	  with _FILE_OFFSET_BITS=64.
	- nsd will skip loading the .db if the DB checksum is the same.
	- Miek added trace test and nsd kill test.
	- Wouter worked on diff file c.

10 Mar 2006: Wouter
	- Cleanup of UDP/TCP code in XFRD.
	- xfrd now has tcp max connections and managing. tcp read/write.
	- response TC on UDP ixfr, starts TCP.
	- sends correct ixfr and axfr queries, a bind server answers.
	- made packet_skip_dname() public.
	- sets read/write event flags for tcp fd right.

9 Mar 2006: Wouter
	- Removed header from DIFF file format. CRC not that important there,
	  you have to check the packets anyway.
	- cutest rbtree removed unused clean_rbtree and always_fail routines.
	- xfrd timeout handler, more work. Checks expire.

8 Mar 2006: Wouter
	- xfrd sends UDP xfr request to master(s) with timeouts, and stores
	  returned data on disk.
	- updated dependencies and declaration of write_soa_buffer.

7 Mar 2006: Wouter
	- Fixed printfs for size_t warnings on Mac OsX.

6 Mar 2006: nsd-team
   * Wouter: xfrd read and write work. Statefile is "nsd.xfst".
   * Wouter: nsd-checkconf checks dname parse of zone name:.
   * Wouter: updated difffile in parser.y, production in server: clause.
   * Wouter: zonec now takes -C for 'no config file' option.
   * Wouter: updated configyyrename.h for bison 1.875d on sparc.
   * Miek: zonec -h and nsd -h exit with exit code = 0.
   * Miek & Wouter: updated tpkgs to work again.
   * Wouter: xfrd read handle soas, handle soa_incoming part.
   * Wouter: moved compare_serial() from nsd-xfer to util.h.

4 Mar 2006: Wouter
	- xfrd zone and soa memory structure definitions.
	- xfrd init zones.
	- xfrd read and write state file code.
	- option for difffile: and xfrdfile: config lines.

3 Mar 2006: Wouter
	- Removed double kill after reload. Only socket cmd send.
	- Added code to handle race condition where xfrd is restarted
	  during a successful reload. Afterwards, the new server_main
	  only has the old xfrd pid, new xfrd is an orphan.
	  Solution: when xfrd closes cmd channel (i.e. it quit)
	  unexpectedly, send sighup to all processes in the group.
	  This should quit the orphan & all children & reload the
	  server_main, which will fork the children and xfrd again.

2 Mar 2006: Wouter
	- Added nsd-checkconf.8 to makedist.sh replace list.
	- DIFF file format updated.
	- removed tsigkey->server value, it was read in, but unused.
	- new function to add config file keys to tsig.
	- nsd-checkconf checks parsing of keys. 
	- Updated sample key file with valid keys.
	- added first xfrd files. xfrd is started from server_main.
	  xfrd listens to server and server to xfrd. xfrd is restarted
	  if it dies unexpectedly. xfrd quits when server signals it.
	  xfrd survives nsd reloads.
	- nsd_options no longer global variable.

1 Mar 2006: Wouter
	- Nicer text in nsd.8.
	- nsd.c prettier code in option handling.
	- zonec.c code prettier in option handling, also chdir bug removed.
	  zonec uses the zone definitions in the config file.
	  updated zonec.8 and usage().
	- nsd also chdirs to the zonedir, otherwise nsd and zonec would
	  try to read the database: file from different directories.
	  .(it does the chdir before the chroot call.)
	- new calling syntax for zonec and nsd, because of new config file.
	- options added acl acceptance tests (no tsig yet).
	- added unit test for options.c - for acl tests.
	- zonec removed unused vars, nsd-checkconf print arguments.
	- nsd-checkconf.8 manual page.

28 Feb 2006: Wouter
	- checked in options.h and config parser code.
	- also nsd-checkconf that will test a config file 
	  .(and optionally show what was read).
	- default identity has a spelling error.
	- Small fix (typo in example) to config manual page.
	- Added ; to configparser.y to please bison 1.75 on bsd.
	- Will check for blocked addresses in outgoing acls. Also ranges.
	- Check configuration tpkg test added. Uses checkconf.
	- checkconf does extra semantic tests. i.e. enable absent features.
	- tcpcount and servercount cannot be negative.
	- updated nsd.conf.5 manpage for @port syntax.
	- changed config parser: allows empty server: part (defaults).
	- made nsd.conf.sample file.
	- put option to configure for CONFIG_FILE nsd.conf location.
	  Note. Already nsdc.conf exists. Both exist now.
	- updated makefile dependencies (gcc -MM).
	- getopt optstring in nsd-checkconf updated ("v" only option).
	- Added config .o files to nsd and zonec. This compiles.
	- Added commandline option -c configfile to zonec and nsd.
	  configure defaults < configfile < commandline options in importance.

24 Feb 2006: Wouter
	- Added compute_crc in util.h and unit tests for it.
	- in cutest.tpkg the number of unit tests was hardcoded
	  in the tpkg package. Removed the dependency, cutest exit
	  value indicates if any failures happened.
	- Added crc at end of NSD-database format. Unique per db.
	  upped db version to 7 because of this.
	- Tested that crcs are big/little endian correct.
	- Added DIFF file spec
	- updated tpkg213 which compares md5 on a zonefile for new format.
	- added nsd.conf.5 manual page with a draft contents.

22 Feb 2006: nsd-team
   * Miek: Changed over to Cutest testing framework.
   * Miek: fixed typo in netio.h
   * Miek: fix syntax in rbtree.c put functions on multiple lines.
   * Miek: unit test tpkg for cutest.
   * Wouter: fixed ptr bug in rbtree unit test.

17 Feb 2006: Wouter
	- rbtree_delete is added and works. Unit tests are there too.
	- Changed tail recursion in rbtree_delete to while loop.
	- Tagged this version as NSD_3_signalsocket_solution.
	  It is the stable 2_2 branch with cleanups, portable, and
	  signalhandler solution by socket communication redesign.

15 Feb 2006: nsd-team
   * Wouter: Fixed server_child would wait for two kill signals before quit.
   * Miek: don't check for port==0 pkt, just try to send them. 
	Forward Port of 2.3.
   * Wouter: Removed unused, not substituted, @nsdxfer@ from Makefile.in.

14 Feb 2006: Wouter
	- Added unit tests for rbtree. Extensive testing of all functions.
	- Added tpkg unit test.
	- configure tests for CUnit(optional lib for unit tests). Makefile
	  cleanup so it works on non-gmake on freebsd.

13 Feb 2006: Wouter
	- Removed timespec_add(current_time) in server_main, the timeout was
	  relative, not absolute. This fixes EINVAL on the timeout on freebsd.
	- Added check in configure for compiler flags. Used for -Wextra.
	- Added check in configure for va_list definition conflict between
	  stdio and stdarg. This happens on DEC Alpha/Debian.
	- removed --enable-mmap configure option. There is no mmap support
	  in the current codebase.
	- renamed local prev to next in domain_next() in namedb.h.
	- Removed heap.h. It was not used. Heap and rbtree are mingled anyway.
	- in netio.c, in dispatch, it would store the next pointer 'in case
	  the handler removes itself'. But if the handler removes that next.
	  Then it would fail. So stored the next in struct netio.
	  This removes a potential bug. Netio_dispatch is not reentrant.
	  Reentry would need a list of iterator* in struct netio.
	- Changed process_query() to server_process_query(). It is too 
	  similar to query_process().

10 Feb 2006: nsd-team
   * Wouter: Improved configure.ac to detect pselect in sys/select.
	The check works on freebsd(yes) and fedoracore 3 and 4 (no).
	I hope it also works on Solaris.
	Also various other prototypes were implicit: chroot, strptime, ...
	These are also solved.
   * Wouter: Checked configure on sparc5(solaris). Added check for
	ctime_r in time.h (for tsig.c). This conf also works on freebsd/linux.
   * Wouter: Updated dependencies in makefile for plugin headers.
	These are included only when --enable-plugins is present.
   * Wouter: Added a send quit over socket to kill commands in server_main,
	These act when the fork children fails. If the kill fails, the
	socket command hopefully still works.
   * Wouter: Put reload code into a separate function. It communicates with
	a socket to the old parent, and sends it a quit command. This works
	and terminates the old nsd. Left in the kill as a double failsafe.
	If the reload process dies, then the parent closes the socket.
   * Wouter: Separated the signal mode from the socket-determined nsd->mode.
	Every signal function has a variable, so that multiple signals can
	arrive. Only the number of signals of the same type is lost, but not
	important for nsd. The signals are handled in turn by the run loop.
	This completes the coding to remove signal race conditions:
	- nsd uses sockets to communicate with its subprocesses(server,reload).
	- signal handler routine contains no lengthy system calls.
	- signals cannot overwrite a previous signal.
   * Wouter: fixed problem where nsd->mode and mode are different in 
	server_main. Nsd would kill the children, but then restart them again.

09 Feb 2006: nsd-team
   * Wouter: Updated dependencies in Makefile (regenerated them with gcc -MM).
   * Wouter: Used splint on the source (with settings to reduce spam.)
	And came to the following changes:
	- In util.h, make it respect HAVE_CONFIG_H and HAVE_SYSLOG_H.
	Also it now defines fallback values for #defines in syslog h.
	- Added explicit cast to (unsigned int) in snprintf in dname.c,
	dname_to_string routine.
   * Wouter: Used extra warnings during gcc compile. -Wextra -Wall 
	-pedantic -Wbad-function-cast -Wmissing-declarations 
	-Wmissing-prototypes -Wnested-externs -Wold-style-definition 
	-Wstrict-prototypes -Wdeclaration-after-statement.
	Using -Wtraditional gives too many warnings.
   * Wouter: Found a problem with pselect. sys/select.h does not by default
	provide the pselect function definition. configure script is 
	adjusted to test for this and enable _XOPEN_SOURCE=600 to get it.
	Found this using the gcc warnings.
   * Wouter: dname and rbtree test apps were in make clean target, but
	do not exist anymore. Removed from make clean target.
   * Wouter: in util log_file() the epoch time_t is passed to printf
	without an int cast. Found using extra gcc warnings.
   * Wouter: In server.c fixed some signed-unsigned comparisons
	using the extra gcc warnings.
	- in shutdown and int was used instead of size_t.
	- in server_main timeout(signed) was compared with unsigned.
	- unused variable in new handler functions.
	- in handle_child_command int i instead of size_t was used.
	- in zonec the process_rr routine was missing (void) as paramlist.
   * Wouter: Added -Wall and -Wextra when --enable-checking is enabled.
   * Miek: Ported over the big fat enable checking configure warning.
   * Wouter: fixed configure check for pselect on freebsd.

08 Feb 2006: nsd-team
   * Wouter: In server.c also sockets from unexpectedly dead childs are closed.
   * Wouter: in nsd.c and server.c cleaned out the signal handler, so that
	it only includes two switch/if statements and alters only the mode. 
	No more calls to alarm(), waitpid(), write(), log_msg().
	Instead the work is done in the runloop in server.c and sent by socket.
	Also the parent now waits for children. Parent restarts them.
   * Wouter: Fixup, the children will quit if the parent closes the command
	socket. If parent is killed, they will exit too.
   * Wouter: The server_main now listens to children command channels.
	Included timeout to check for terminated processes.
	Test says that new signal handler works, and child->parent comm.

07 Feb 2006: nsd-team 
   * Miek: configure.ac version to 3.0.0
   * Miek: looked at: buffer.{ch}, answer.{ch}, dns.{ch}
	   those files don't have any changes, except for dns.{ch} for the
	   explicit compression.
   * Miek: looked at: zlexer.lex and zparser.y; only changes there
	for the database changes.
   * Wouter: Changed buffer in write_pid from 16 bytes to 32 bytes, 
	this makes 64 bit numbers fit in the buffer.
   * Wouter: Socket connection between parent and child nsds added.
	But sighandler now in worse shape. Need to close them. Remove kills.
   * Wouter: close the parent and child command channel sockets in shutdown().<|MERGE_RESOLUTION|>--- conflicted
+++ resolved
@@ -1,17 +1,15 @@
-<<<<<<< HEAD
+4 April 2024: Jeroen
+	- Use rooted temporary path in makedist.sh.
+	- Tag for 4.9.1.
+
+3 April 2024: Jeroen
+	- Replace multiple strcat and strcpy by snprintf.
+	- Tag for 4.9.0.
+
 27 March 2024: Wouter
 	- Fix that when the server truncates the pidfile, it does not follow
 	  symbolic links.
 	- Fix #317: nsd should not chown its PID file.
-=======
-4 April 2024: Jeroen
-	- Use rooted temporary path in makedist.sh.
-	- Tag for 4.9.1.
-
-3 April 2024: Jeroen
-	- Replace multiple strcat and strcpy by snprintf.
-	- Tag for 4.9.0.
->>>>>>> 07119e95
 
 26 March 2024: Jeroen
 	- Test if debug is available in do-tests.
