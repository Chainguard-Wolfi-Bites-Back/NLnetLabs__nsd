/*
 * ixfr.c -- generating IXFR responses.
 *
 * Copyright (c) 2021, NLnet Labs. All rights reserved.
 *
 * See LICENSE for the license.
 *
 */

#include "config.h"

#include <errno.h>
#include <string.h>
#include <ctype.h>
#ifdef HAVE_SYS_TYPES_H
#  include <sys/types.h>
#endif
#ifdef HAVE_SYS_STAT_H
#  include <sys/stat.h>
#endif
#include <unistd.h>

#include "ixfr.h"
#include "packet.h"
#include "rdata.h"
#include "axfr.h"
#include "options.h"
#include "zonec.h"
#include "zone.h"

/*
 * For optimal compression IXFR response packets are limited in size
 * to MAX_COMPRESSION_OFFSET.
 */
#define IXFR_MAX_MESSAGE_LEN MAX_COMPRESSION_OFFSET

/* draft-ietf-dnsop-rfc2845bis-06, section 5.3.1 says to sign every packet */
#define IXFR_TSIG_SIGN_EVERY_NTH	0	/* tsig sign every N packets. */

/* initial space in rrs data for storing records */
#define IXFR_STORE_INITIAL_SIZE 4096

/* store compression for one name */
struct rrcompress_entry {
	/* rbtree node, key is this struct */
	struct rbnode node;
	/* the uncompressed domain name */
	const uint8_t* dname;
	/* the length of the dname, includes terminating 0 label */
	uint16_t len;
	/* the offset of the dname in the packet */
	uint16_t offset;
};

/* structure to store compression data for the packet */
struct pktcompression {
	/* rbtree of rrcompress_entry. sorted by dname */
	struct rbtree tree;
	/* allocation information, how many bytes allocated now */
	size_t alloc_now;
	/* allocation information, total size in block */
	size_t alloc_max;
	/* region to use if block full, this is NULL if unused */
	struct region* region;
	/* block of temp data for allocation */
	uint8_t block[sizeof(struct rrcompress_entry)*1024];
};

/* compare two elements in the compression tree. Returns -1, 0, or 1. */
static int compression_cmp(const void* a, const void* b)
{
	struct rrcompress_entry* rra = (struct rrcompress_entry*)a;
	struct rrcompress_entry* rrb = (struct rrcompress_entry*)b;
	if(rra->len != rrb->len) {
		if(rra->len < rrb->len)
			return -1;
		return 1;
	}
	return memcmp(rra->dname, rrb->dname, rra->len);
}

/* init the pktcompression to a new packet */
static void pktcompression_init(struct pktcompression* pcomp)
{
	pcomp->alloc_now = 0;
	pcomp->alloc_max = sizeof(pcomp->block);
	pcomp->region = NULL;
	pcomp->tree.root = RBTREE_NULL;
	pcomp->tree.count = 0;
	pcomp->tree.region = NULL;
	pcomp->tree.cmp = &compression_cmp;
}

/* freeup the pktcompression data */
static void pktcompression_freeup(struct pktcompression* pcomp)
{
	if(pcomp->region) {
		region_destroy(pcomp->region);
		pcomp->region = NULL;
	}
	pcomp->alloc_now = 0;
	pcomp->tree.root = RBTREE_NULL;
	pcomp->tree.count = 0;
}

/* alloc data in pktcompression */
static void* pktcompression_alloc(struct pktcompression* pcomp, size_t s)
{
	/* first attempt to allocate in the fixed block,
	 * that is very fast and on the stack in the pcomp struct */
	if(pcomp->alloc_now + s <= pcomp->alloc_max) {
		void* ret = pcomp->block + pcomp->alloc_now;
		pcomp->alloc_now += s;
		return ret;
	}

	/* if that fails, create a region to allocate in,
	 * it is freed in the freeup */
	if(!pcomp->region) {
		pcomp->region = region_create(xalloc, free);
		if(!pcomp->region)
			return NULL;
	}
	return region_alloc(pcomp->region, s);
}

/* find a pktcompression name, return offset if found */
static uint16_t pktcompression_find(struct pktcompression* pcomp,
	const uint8_t* dname, size_t len)
{
	struct rrcompress_entry key, *found;
	key.node.key = &key;
	key.dname = dname;
	key.len = len;
	found = (struct rrcompress_entry*)rbtree_search(&pcomp->tree, &key);
	if(found) return found->offset;
	return 0;
}

/* insert a new domain name into the compression tree.
 * it fails silently, no need to compress then. */
static void pktcompression_insert(struct pktcompression* pcomp,
	const uint8_t* dname, size_t len, uint16_t offset)
{
	struct rrcompress_entry* entry;
	if(len > 65535)
		return;
	if(offset > MAX_COMPRESSION_OFFSET)
		return; /* too far for a compression pointer */
	entry = pktcompression_alloc(pcomp, sizeof(*entry));
	if(!entry)
		return;
	memset(&entry->node, 0, sizeof(entry->node));
	entry->node.key = entry;
	entry->dname = dname;
	entry->len = len;
	entry->offset = offset;
	(void)rbtree_insert(&pcomp->tree, &entry->node);
}

/* insert all the labels of a domain name */
static void pktcompression_insert_with_labels(struct pktcompression* pcomp,
	uint8_t* dname, size_t len, uint16_t offset)
{
	if(!dname)
		return;
	if(offset > MAX_COMPRESSION_OFFSET)
		return;

	/* while we have not seen the end root label */
	while(len > 0 && dname[0] != 0) {
		size_t lablen;
		pktcompression_insert(pcomp, dname, len, offset);
		lablen = (size_t)(dname[0]);
		if( (lablen&0xc0) )
			return; /* the dname should be uncompressed */
		if(lablen+1 > len)
			return; /* len should be uncompressed wireformat len */
		if(offset > MAX_COMPRESSION_OFFSET - lablen - 1)
			return; /* offset moves too far for compression */
		/* skip label */
		len -= lablen+1;
		dname += lablen+1;
		offset += lablen+1;
	}
}

/* write a compressed domain name into the packet,
 * returns uncompressed wireformat length,
 * 0 if it does not fit and -1 on failure, bad dname. */
static int pktcompression_write_dname(struct buffer* packet,
	struct pktcompression* pcomp, const uint8_t* rr, size_t rrlen)
{
	size_t wirelen = 0;
	size_t dname_len = buf_dname_length(rr, rrlen);
	if(!rr || rrlen == 0 || dname_len == 0)
		return 0;
	while(rrlen > 0 && rr[0] != 0) {
		size_t lablen = (size_t)(rr[0]);
		uint16_t offset;
		if( (lablen&0xc0) )
			return -1; /* name should be uncompressed */
		if(lablen+1 > rrlen)
			return -1; /* name should fit */

		/* see if the domain name has a compression pointer */
		if((offset=pktcompression_find(pcomp, rr, dname_len))!=0) {
			if(!buffer_available(packet, 2))
				return 0;
			buffer_write_u16(packet, (uint16_t)(0xc000 | offset));
			wirelen += dname_len;
			return wirelen;
		} else {
			if(!buffer_available(packet, lablen+1))
				return 0;
			/* insert the domain name at this position */
			pktcompression_insert(pcomp, rr, dname_len,
				buffer_position(packet));
			/* write it */
			buffer_write(packet, rr, lablen+1);
		}

		wirelen += lablen+1;
		rr += lablen+1;
		rrlen -= lablen+1;
		dname_len -= lablen+1;
	}
	if(rrlen > 0 && rr[0] == 0) {
		/* write end root label */
		if(!buffer_available(packet, 1))
			return 0;
		buffer_write_u8(packet, 0);
		wirelen += 1;
	}
	return wirelen;
}

static int ixfr_write_rdata_pkt(struct buffer* packet, uint16_t tp,
	struct pktcompression* pcomp, const uint8_t* rr, size_t rdlen)
{
	const struct nsd_type_descriptor* descriptor = nsd_type_descriptor(tp);
	size_t i;
	uint16_t offset; /* The offset in rr. */

	/* The rr points at the start of the rdata of length rdlen.
	 * This is uncompressed wireformat. */

	if(!descriptor->is_compressible) {
		if(!buffer_available(packet, rdlen))
			return 0;
		buffer_write(packet, rr, rdlen);
		return 1;
	}

	/* It is compressible, loop over the fields and write compressed
	 * domain names, when the rdata has a compressible name. */
	offset = 0;
	for(i=0; i < descriptor->rdata.length; i++) {
		const nsd_rdata_descriptor_type* field =
			&descriptor->rdata.fields[i];
		uint16_t field_len = 0;
		int already_written = 0;
		if(rdlen == offset && field->is_optional)
			break; /* There are no more rdata fields. */
		if(field->calculate_length) {
			/* Call field length function. */
			/* This is called with an uncompressed wireformat
			 * data buffer, instead of the in-memory data buffer.
			 * For IPSECKEY it does not matter, since it has
			 * a literal dname storage. */
			struct domain* domain;
			int32_t l = field->calculate_length_uncompressed_wire(
				rdlen, rr, offset, &domain);
			if(l < 0)
				return 1; /* attempt to skip malformed rr */
			field_len = l;
			if(domain) {
				/* Treat as uncompressed dname, to be safe. */
				/* Write as an uncompressed name. */
				if(!buffer_available(packet,
					domain_dname(domain)->name_size))
					return 0;
				buffer_write(packet,
					dname_name(domain_dname(domain)),
					domain_dname(domain)->name_size);
				already_written = 1;
			}
		} else if(field->length >= 0) {
			field_len = field->length;
		} else {
			size_t dlen;
			int dname_len;
			switch(field->length) {
				/* The dnames are stored in uncompressed
				 * wireformat in the uncompressed wireformat
				 * string. */
			case RDATA_COMPRESSED_DNAME:
				/* Attempt to compress the compressible
				 * name. */
				dname_len = pktcompression_write_dname(packet,
					pcomp, rr+offset, rdlen-offset);
				if(dname_len == -1)
					return 1; /* attempt to skip malformed rr */
				if(dname_len == 0)
					return 0;
				field_len = dname_len;
				already_written = 1;
				break;
			case RDATA_UNCOMPRESSED_DNAME:
			case RDATA_LITERAL_DNAME:
				/* Write as an uncompressed name. */
				if(rdlen-offset<1)
					return 1; /* attempt to skip malformed rr */
				dlen = buf_dname_length(rr+offset,
					rdlen-offset);
				if(dlen == 0)
					return 1; /* attempt to skip malformed rr */
				field_len = dlen;
				break;
			case RDATA_STRING:
			case RDATA_BINARY:
				if(rdlen-offset<1)
					return 1; /* attempt to skip malformed rr */
				field_len = ((uint16_t)(rr+offset)[0]) + 1;
				break;
			case RDATA_IPSECGATEWAY:
			case RDATA_AMTRELAY_RELAY:
				/* This should have called the callback. */
				return 1; /* attempt to skip malformed rr */
			case RDATA_REMAINDER:
				field_len = rdlen - offset;
				break;
			default:
				/* Unknown specialized value. */
				return 1; /* attempt to skip malformed rr */
			}
		}
		if((size_t)offset+field_len > rdlen)
			return 1; /* attempt to skip malformed rr */
		if(!already_written) {
			if(!buffer_available(packet, field_len))
				return 0;
			buffer_write(packet, rr+offset, field_len);
		}
		offset += field_len;
	}
	return 1;
}

/* write an RR into the packet with compression for domain names,
 * return 0 and resets position if it does not fit in the packet. */
static int ixfr_write_rr_pkt(struct query* query, struct buffer* packet,
	struct pktcompression* pcomp, const uint8_t* rr, size_t rrlen,
	uint16_t total_added)
{
	size_t oldpos = buffer_position(packet);
	size_t rdpos;
	uint16_t tp;
	int dname_len;
	size_t rdlen;

	if(total_added == 0) {
		size_t oldmaxlen = query->maxlen;
		/* RR > 16K can be first RR */
		query->maxlen = (query->tcp?TCP_MAX_MESSAGE_LEN:UDP_MAX_MESSAGE_LEN);
		if(query_overflow(query)) {
			query->maxlen = oldmaxlen;
			return 0;
		}
		query->maxlen = oldmaxlen;
	} else {
		if(buffer_position(packet) > MAX_COMPRESSION_OFFSET
			|| query_overflow(query)) {
			/* we are past the maximum length */
			return 0;
		}
	}

	/* write owner */
	dname_len = pktcompression_write_dname(packet, pcomp, rr, rrlen);
	if(dname_len == -1)
		return 1; /* attempt to skip this malformed rr, could assert */
	if(dname_len == 0) {
		buffer_set_position(packet, oldpos);
		return 0;
	}
	rr += dname_len;
	rrlen -= dname_len;

	/* type, class, ttl, rdatalen */
	if(!buffer_available(packet, 10)) {
		buffer_set_position(packet, oldpos);
		return 0;
	}
	if(10 > rrlen)
		return 1; /* attempt to skip this malformed rr, could assert */
	tp = read_uint16(rr);
	buffer_write(packet, rr, 8);
	rr += 8;
	rrlen -= 8;
	rdlen = read_uint16(rr);
	rr += 2;
	rrlen -= 2;
	rdpos = buffer_position(packet);
	buffer_write_u16(packet, 0);
	if(rdlen > rrlen)
		return 1; /* attempt to skip this malformed rr, could assert */

	/* rdata */
	if(!ixfr_write_rdata_pkt(packet, tp, pcomp, rr, rdlen)) {
		buffer_set_position(packet, oldpos);
		return 0;
	}

	/* write compressed rdata length */
	buffer_write_u16_at(packet, rdpos, buffer_position(packet)-rdpos-2);
	if(total_added == 0) {
		size_t oldmaxlen = query->maxlen;
		query->maxlen = (query->tcp?TCP_MAX_MESSAGE_LEN:UDP_MAX_MESSAGE_LEN);
		if(query_overflow(query)) {
			query->maxlen = oldmaxlen;
			buffer_set_position(packet, oldpos);
			return 0;
		}
		query->maxlen = oldmaxlen;
	} else {
		if(query_overflow(query)) {
			/* we are past the maximum length */
			buffer_set_position(packet, oldpos);
			return 0;
		}
	}
	return 1;
}

/* parse the serial number from the IXFR query */
static int parse_qserial(struct buffer* packet, uint32_t* qserial,
	size_t* snip_pos)
{
	unsigned int i;
	uint16_t type, rdlen;
	/* we must have a SOA in the authority section */
	if(NSCOUNT(packet) == 0)
		return 0;
	/* skip over the question section, we want only one */
	buffer_set_position(packet, QHEADERSZ);
	if(QDCOUNT(packet) != 1)
		return 0;
	if(!packet_skip_rr(packet, 1))
		return 0;
	/* set position to snip off the authority section */
	*snip_pos = buffer_position(packet);
	/* skip over the authority section RRs until we find the SOA */
	for(i=0; i<NSCOUNT(packet); i++) {
		/* is this the SOA record? */
		if(!packet_skip_dname(packet))
			return 0; /* malformed name */
		if(!buffer_available(packet, 10))
			return 0; /* no type,class,ttl,rdatalen */
		type = buffer_read_u16(packet);
		buffer_skip(packet, 6);
		rdlen = buffer_read_u16(packet);
		if(!buffer_available(packet, rdlen))
			return 0;
		if(type == TYPE_SOA) {
			/* read serial from rdata, skip two dnames, then
			 * read the 32bit value */
			if(!packet_skip_dname(packet))
				return 0; /* malformed nsname */
			if(!packet_skip_dname(packet))
				return 0; /* malformed rname */
			if(!buffer_available(packet, 4))
				return 0;
			*qserial = buffer_read_u32(packet);
			return 1;
		}
		buffer_skip(packet, rdlen);
	}
	return 0;
}

/* get serial from SOA rdata */
static uint32_t soa_rdata_get_serial(uint8_t* rdata, uint16_t rdlength)
{
	if(rdlength < 2*sizeof(void*) /* name ptr */ + 4 /* serial */)
		return 0;
	return read_uint32(rdata+2*sizeof(void*));
}

/* get serial from SOA RR */
static uint32_t soa_rr_get_serial(struct rr* rr)
{
	return soa_rdata_get_serial(rr->rdata, rr->rdlength);
}

/* get the current serial from the zone */
uint32_t zone_get_current_serial(struct zone* zone)
{
	if(!zone || !zone->soa_rrset)
		return 0;
	if(zone->soa_rrset->rr_count == 0)
		return 0;
	return soa_rr_get_serial(zone->soa_rrset->rrs[0]);
}

/* iterator over ixfr data. find first element, eg. oldest zone version
 * change.
 * The iterator can be started with the ixfr_data_first, but also with
 * ixfr_data_last, or with an existing ixfr_data element to start from.
 * Continue by using ixfr_data_next or ixfr_data_prev to ask for more elements
 * until that returns NULL. NULL because end of list or loop was detected.
 * The ixfr_data_prev uses a counter, start it at 0, it returns NULL when
 * a loop is detected.
 */
static struct ixfr_data* ixfr_data_first(struct zone_ixfr* ixfr)
{
	struct ixfr_data* n;
	if(!ixfr || !ixfr->data || ixfr->data->count==0)
		return NULL;
	n = (struct ixfr_data*)rbtree_search(ixfr->data, &ixfr->oldest_serial);
	if(!n || n == (struct ixfr_data*)RBTREE_NULL)
		return NULL;
	return n;
}

/* iterator over ixfr data. find last element, eg. newest zone version
 * change. */
static struct ixfr_data* ixfr_data_last(struct zone_ixfr* ixfr)
{
	struct ixfr_data* n;
	if(!ixfr || !ixfr->data || ixfr->data->count==0)
		return NULL;
	n = (struct ixfr_data*)rbtree_search(ixfr->data, &ixfr->newest_serial);
	if(!n || n == (struct ixfr_data*)RBTREE_NULL)
		return NULL;
	return n;
}

/* iterator over ixfr data. fetch next item. If loop or nothing, NULL */
static struct ixfr_data* ixfr_data_next(struct zone_ixfr* ixfr,
	struct ixfr_data* cur)
{
	struct ixfr_data* n;
	if(!cur || cur == (struct ixfr_data*)RBTREE_NULL)
		return NULL;
	if(cur->oldserial == ixfr->newest_serial)
		return NULL; /* that was the last element */
	n = (struct ixfr_data*)rbtree_next(&cur->node);
	if(n && n != (struct ixfr_data*)RBTREE_NULL &&
		cur->newserial == n->oldserial) {
		/* the next rbtree item is the next ixfr data item */
		return n;
	}
	/* If the next item is last of tree, and we have to loop around,
	 * the search performs the lookup for the next item we need.
	 * If the next item exists, but also is not connected, the search
	 * finds the correct connected ixfr in the sorted tree. */
	/* try searching for the correct ixfr data item */
	n = (struct ixfr_data*)rbtree_search(ixfr->data, &cur->newserial);
	if(!n || n == (struct ixfr_data*)RBTREE_NULL)
		return NULL;
	return n;
}

/* iterator over ixfr data. fetch the previous item. If loop or nothing NULL.*/
static struct ixfr_data* ixfr_data_prev(struct zone_ixfr* ixfr,
	struct ixfr_data* cur, size_t* prevcount)
{
	struct ixfr_data* prev;
	if(!cur || cur == (struct ixfr_data*)RBTREE_NULL)
		return NULL;
	if(cur->oldserial == ixfr->oldest_serial)
		return NULL; /* this was the first element */
	prev = (struct ixfr_data*)rbtree_previous(&cur->node);
	if(!prev || prev == (struct ixfr_data*)RBTREE_NULL) {
		/* We hit the first element in the tree, go again
		 * at the last one. Wrap around. */
		prev = (struct ixfr_data*)rbtree_last(ixfr->data);
	}
	while(prev && prev != (struct ixfr_data*)RBTREE_NULL) {
		if(prev->newserial == cur->oldserial) {
			/* This is the correct matching previous ixfr data */
			/* Increase the prevcounter every time the routine
			 * returns an item, and if that becomes too large, we
			 * are in a loop. in that case, stop. */
			if(prevcount) {
				(*prevcount)++;
				if(*prevcount > ixfr->data->count + 12) {
					/* Larger than the max number of items
					 * plus a small margin. The longest
					 * chain is all the ixfr elements in
					 * the tree. It loops. */
					return NULL;
				}
			}
			return prev;
		}
		prev = (struct ixfr_data*)rbtree_previous(&prev->node);
		if(!prev || prev == (struct ixfr_data*)RBTREE_NULL) {
			/* We hit the first element in the tree, go again
			 * at the last one. Wrap around. */
			prev = (struct ixfr_data*)rbtree_last(ixfr->data);
		}
	}
	/* no elements in list */
	return NULL;
}

/* connect IXFRs, return true if connected, false if not. Return last serial */
static int connect_ixfrs(struct zone_ixfr* ixfr, struct ixfr_data* data,
	uint32_t* end_serial)
{
	struct ixfr_data* p = data;
	while(p != NULL) {
		struct ixfr_data* next = ixfr_data_next(ixfr, p);
		if(next) {
			if(p->newserial != next->oldserial) {
				/* These ixfrs are not connected,
				 * during IXFR processing that could already
				 * have been deleted, but we check here
				 * in any case */
				return 0;
			}
		} else {
			/* the chain of IXFRs ends in this serial number */
			*end_serial = p->newserial;
		}
		p = next;
	}
	return 1;
}

/* Count length of next record in data */
static size_t count_rr_length(const uint8_t* data, size_t data_len,
	size_t current)
{
	uint8_t label_size;
	uint16_t rdlen;
	size_t i = current;
	if(current >= data_len)
		return 0;
	/* pass the owner dname */
	while(1) {
		if(i+1 > data_len)
			return 0;
		label_size = data[i++];
		if(label_size == 0) {
			break;
		} else if((label_size &0xc0) != 0) {
			return 0; /* uncompressed dnames in IXFR store */
		} else if(i+label_size > data_len) {
			return 0;
		} else {
			i += label_size;
		}
	}
	/* after dname, we pass type, class, ttl, rdatalen */
	if(i+10 > data_len)
		return 0;
	i += 8;
	rdlen = read_uint16(data+i);
	i += 2;
	/* pass over the rdata */
	if(i+((size_t)rdlen) > data_len)
		return 0;
	i += ((size_t)rdlen);
	return i-current;
}

/* Copy RRs into packet until packet full, return number RRs added */
static uint16_t ixfr_copy_rrs_into_packet(struct query* query,
	struct pktcompression* pcomp)
{
	uint16_t total_added = 0;

	/* Copy RRs into the packet until the answer is full,
	 * when an RR does not fit, we return and add no more. */

	/* Add first SOA */
	if(query->ixfr_count_newsoa < query->ixfr_end_data->newsoa_len) {
		/* the new SOA is added from the end_data segment, it is
		 * the final SOA of the result of the IXFR */
		if(ixfr_write_rr_pkt(query, query->packet, pcomp,
			query->ixfr_end_data->newsoa,
			query->ixfr_end_data->newsoa_len, total_added)) {
			query->ixfr_count_newsoa = query->ixfr_end_data->newsoa_len;
			total_added++;
			query->ixfr_pos_of_newsoa = buffer_position(query->packet);
		} else {
			/* cannot add another RR, so return */
			return total_added;
		}
	}

	/* Add second SOA */
	if(query->ixfr_count_oldsoa < query->ixfr_data->oldsoa_len) {
		if(ixfr_write_rr_pkt(query, query->packet, pcomp,
			query->ixfr_data->oldsoa,
			query->ixfr_data->oldsoa_len, total_added)) {
			query->ixfr_count_oldsoa = query->ixfr_data->oldsoa_len;
			total_added++;
		} else {
			/* cannot add another RR, so return */
			return total_added;
		}
	}

	/* Add del data, with deleted RRs and a SOA */
	while(query->ixfr_count_del < query->ixfr_data->del_len) {
		size_t rrlen = count_rr_length(query->ixfr_data->del,
			query->ixfr_data->del_len, query->ixfr_count_del);
		if(rrlen && ixfr_write_rr_pkt(query, query->packet, pcomp,
			query->ixfr_data->del + query->ixfr_count_del,
			rrlen, total_added)) {
			query->ixfr_count_del += rrlen;
			total_added++;
		} else {
			/* the next record does not fit in the remaining
			 * space of the packet */
			return total_added;
		}
	}

	/* Add add data, with added RRs and a SOA */
	while(query->ixfr_count_add < query->ixfr_data->add_len) {
		size_t rrlen = count_rr_length(query->ixfr_data->add,
			query->ixfr_data->add_len, query->ixfr_count_add);
		if(rrlen && ixfr_write_rr_pkt(query, query->packet, pcomp,
			query->ixfr_data->add + query->ixfr_count_add,
			rrlen, total_added)) {
			query->ixfr_count_add += rrlen;
			total_added++;
		} else {
			/* the next record does not fit in the remaining
			 * space of the packet */
			return total_added;
		}
	}
	return total_added;
}

query_state_type query_ixfr(struct nsd *nsd, struct query *query)
{
	uint16_t total_added = 0;
	struct pktcompression pcomp;

	if (query->ixfr_is_done)
		return QUERY_PROCESSED;

	pktcompression_init(&pcomp);
	if (query->maxlen > IXFR_MAX_MESSAGE_LEN)
		query->maxlen = IXFR_MAX_MESSAGE_LEN;

	assert(!query_overflow(query));
	/* only keep running values for most packets */
	query->tsig_prepare_it = 0;
	query->tsig_update_it = 1;
	if(query->tsig_sign_it) {
		/* prepare for next updates */
		query->tsig_prepare_it = 1;
		query->tsig_sign_it = 0;
	}

	if (query->ixfr_data == NULL) {
		/* This is the first packet, process the query further */
		uint32_t qserial = 0, current_serial = 0, end_serial = 0;
		struct zone* zone;
		struct ixfr_data* ixfr_data;
		size_t oldpos;

		STATUP(nsd, rixfr);
		/* parse the serial number from the IXFR request */
		oldpos = QHEADERSZ;
		if(!parse_qserial(query->packet, &qserial, &oldpos)) {
			NSCOUNT_SET(query->packet, 0);
			ARCOUNT_SET(query->packet, 0);
			buffer_set_position(query->packet, oldpos);
			RCODE_SET(query->packet, RCODE_FORMAT);
			return QUERY_PROCESSED;
		}
		NSCOUNT_SET(query->packet, 0);
		ARCOUNT_SET(query->packet, 0);
		buffer_set_position(query->packet, oldpos);
		DEBUG(DEBUG_XFRD,1, (LOG_INFO, "ixfr query routine, %s IXFR=%u",
			dname_to_string(query->qname, NULL), (unsigned)qserial));

		/* do we have an IXFR with this serial number? If not, serve AXFR */
		zone = namedb_find_zone(nsd->db, query->qname);
		if(!zone) {
			/* no zone is present */
			RCODE_SET(query->packet, RCODE_NOTAUTH);
			return QUERY_PROCESSED;
		}
		ZTATUP(nsd, zone, rixfr);

		/* if the query is for same or newer serial than our current
		 * serial, then serve a single SOA with our current serial */
		current_serial = zone_get_current_serial(zone);
		if(compare_serial(qserial, current_serial) >= 0) {
			if(!zone->soa_rrset || zone->soa_rrset->rr_count != 1){
				RCODE_SET(query->packet, RCODE_SERVFAIL);
				return QUERY_PROCESSED;
			}
			query_add_compression_domain(query, zone->apex,
				QHEADERSZ);
			if(packet_encode_rr(query, zone->apex,
				zone->soa_rrset->rrs[0],
				zone->soa_rrset->rrs[0]->ttl)) {
				ANCOUNT_SET(query->packet, 1);
			} else {
				RCODE_SET(query->packet, RCODE_SERVFAIL);
			}
			AA_SET(query->packet);
			query_clear_compression_tables(query);
			if(query->tsig.status == TSIG_OK)
				query->tsig_sign_it = 1;
			return QUERY_PROCESSED;
		}

		if(!zone->ixfr) {
			/* we have no ixfr information for the zone, make an AXFR */
			if(query->tsig_prepare_it)
				query->tsig_sign_it = 1;
			VERBOSITY(2, (LOG_INFO, "ixfr fallback to axfr, no ixfr info for zone: %s",
				dname_to_string(query->qname, NULL)));
			return query_axfr(nsd, query, 0);
		}
		ixfr_data = zone_ixfr_find_serial(zone->ixfr, qserial);
		if(!ixfr_data) {
			/* the specific version is not available, make an AXFR */
			if(query->tsig_prepare_it)
				query->tsig_sign_it = 1;
			VERBOSITY(2, (LOG_INFO, "ixfr fallback to axfr, no history for serial for zone: %s",
				dname_to_string(query->qname, NULL)));
			return query_axfr(nsd, query, 0);
		}
		/* see if the IXFRs connect to the next IXFR, and if it ends
		 * at the current served zone, if not, AXFR */
		if(!connect_ixfrs(zone->ixfr, ixfr_data, &end_serial) ||
			end_serial != current_serial) {
			if(query->tsig_prepare_it)
				query->tsig_sign_it = 1;
			VERBOSITY(2, (LOG_INFO, "ixfr fallback to axfr, incomplete history from this serial for zone: %s",
				dname_to_string(query->qname, NULL)));
			return query_axfr(nsd, query, 0);
		}

		query->zone = zone;
		query->ixfr_data = ixfr_data;
		query->ixfr_is_done = 0;
		/* set up to copy the last version's SOA as first SOA */
		query->ixfr_end_data = ixfr_data_last(zone->ixfr);
		query->ixfr_count_newsoa = 0;
		query->ixfr_count_oldsoa = 0;
		query->ixfr_count_del = 0;
		query->ixfr_count_add = 0;
		query->ixfr_pos_of_newsoa = 0;
		/* the query name can be compressed to */
		pktcompression_insert_with_labels(&pcomp,
			buffer_at(query->packet, QHEADERSZ),
			query->qname->name_size, QHEADERSZ);
		if(query->tsig.status == TSIG_OK) {
			query->tsig_sign_it = 1; /* sign first packet in stream */
		}
	} else {
		/*
		 * Query name need not be repeated after the
		 * first response packet.
		 */
		buffer_set_limit(query->packet, QHEADERSZ);
		QDCOUNT_SET(query->packet, 0);
		query_prepare_response(query);
	}

	total_added = ixfr_copy_rrs_into_packet(query, &pcomp);

	while(query->ixfr_count_add >= query->ixfr_data->add_len) {
		struct ixfr_data* next = ixfr_data_next(query->zone->ixfr,
			query->ixfr_data);
		/* finished the ixfr_data */
		if(next) {
			/* move to the next IXFR */
			query->ixfr_data = next;
			/* we need to skip the SOA records, set len to done*/
			/* the newsoa count is already done, at end_data len */
			query->ixfr_count_oldsoa = next->oldsoa_len;
			/* and then set up to copy the del and add sections */
			query->ixfr_count_del = 0;
			query->ixfr_count_add = 0;
			total_added += ixfr_copy_rrs_into_packet(query, &pcomp);
		} else {
			/* we finished the IXFR */
			/* sign the last packet */
			query->tsig_sign_it = 1;
			query->ixfr_is_done = 1;
			break;
		}
	}

	/* return the answer */
	AA_SET(query->packet);
	ANCOUNT_SET(query->packet, total_added);
	NSCOUNT_SET(query->packet, 0);
	ARCOUNT_SET(query->packet, 0);

	if(!query->tcp && !query->ixfr_is_done) {
		TC_SET(query->packet);
		if(query->ixfr_pos_of_newsoa) {
			/* if we recorded the newsoa in the result, snip off
			 * the rest of the response, the RFC1995 response for
			 * when it does not fit is only the latest SOA */
			buffer_set_position(query->packet, query->ixfr_pos_of_newsoa);
			ANCOUNT_SET(query->packet, 1);
		}
		query->ixfr_is_done = 1;
	}

	/* check if it needs tsig signatures */
	if(query->tsig.status == TSIG_OK) {
#if IXFR_TSIG_SIGN_EVERY_NTH > 0
		if(query->tsig.updates_since_last_prepare >= IXFR_TSIG_SIGN_EVERY_NTH) {
#endif
			query->tsig_sign_it = 1;
#if IXFR_TSIG_SIGN_EVERY_NTH > 0
		}
#endif
	}
	pktcompression_freeup(&pcomp);
	return QUERY_IN_IXFR;
}

/* free ixfr_data structure */
static void ixfr_data_free(struct ixfr_data* data)
{
	if(!data)
		return;
	free(data->newsoa);
	free(data->oldsoa);
	free(data->del);
	free(data->add);
	free(data->log_str);
	free(data);
}

size_t ixfr_data_size(struct ixfr_data* data)
{
	return sizeof(struct ixfr_data) + data->newsoa_len + data->oldsoa_len
		+ data->del_len + data->add_len;
}

struct ixfr_store* ixfr_store_start(struct zone* zone,
	struct ixfr_store* ixfr_store_mem)
{
	struct ixfr_store* ixfr_store = ixfr_store_mem;
	memset(ixfr_store, 0, sizeof(*ixfr_store));
	ixfr_store->zone = zone;
	ixfr_store->data = xalloc_zero(sizeof(*ixfr_store->data));
	return ixfr_store;
}

void ixfr_store_cancel(struct ixfr_store* ixfr_store)
{
	ixfr_store->cancelled = 1;
	ixfr_data_free(ixfr_store->data);
	ixfr_store->data = NULL;
}

void ixfr_store_free(struct ixfr_store* ixfr_store)
{
	if(!ixfr_store)
		return;
	ixfr_data_free(ixfr_store->data);
}

/* make space in record data for the new size, grows the allocation */
static void ixfr_rrs_make_space(uint8_t** rrs, size_t* len, size_t* capacity,
	size_t added)
{
	size_t newsize = 0;
	if(*rrs == NULL) {
		newsize = IXFR_STORE_INITIAL_SIZE;
	} else {
		if(*len + added <= *capacity)
			return; /* already enough space */
		newsize = (*capacity)*2;
	}
	if(*len + added > newsize)
		newsize = *len + added;
	if(*rrs == NULL) {
		*rrs = xalloc(newsize);
	} else {
		*rrs = xrealloc(*rrs, newsize);
	}
	*capacity = newsize;
}

/* put new SOA record after delrrs and addrrs */
static void ixfr_put_newsoa(struct ixfr_store* ixfr_store, uint8_t** rrs,
	size_t* len, size_t* capacity)
{
	uint8_t* soa;
	size_t soa_len;
	if(!ixfr_store->data)
		return; /* data should be nonNULL, we are not cancelled */
	soa = ixfr_store->data->newsoa;
	soa_len= ixfr_store->data->newsoa_len;
	ixfr_rrs_make_space(rrs, len, capacity, soa_len);
	if(!*rrs || *len + soa_len > *capacity) {
		log_msg(LOG_ERR, "ixfr_store addrr: cannot allocate space");
		ixfr_store_cancel(ixfr_store);
		return;
	}
	memmove(*rrs + *len, soa, soa_len);
	*len += soa_len;
}

/* trim unused storage from the rrs data */
static void ixfr_trim_capacity(uint8_t** rrs, size_t* len, size_t* capacity)
{
	if(*rrs == NULL)
		return;
	if(*capacity == *len)
		return;
	*rrs = xrealloc(*rrs, *len);
	*capacity = *len;
}

void ixfr_store_finish_data(struct ixfr_store* ixfr_store)
{
	if(ixfr_store->data_trimmed)
		return;
	ixfr_store->data_trimmed = 1;

	/* put new serial SOA record after delrrs and addrrs */
	ixfr_put_newsoa(ixfr_store, &ixfr_store->data->del,
		&ixfr_store->data->del_len, &ixfr_store->del_capacity);
	ixfr_put_newsoa(ixfr_store, &ixfr_store->data->add,
		&ixfr_store->data->add_len, &ixfr_store->add_capacity);

	/* trim the data in the store, the overhead from capacity is
	 * removed */
	if(!ixfr_store->data)
		return; /* data should be nonNULL, we are not cancelled */
	ixfr_trim_capacity(&ixfr_store->data->del,
		&ixfr_store->data->del_len, &ixfr_store->del_capacity);
	ixfr_trim_capacity(&ixfr_store->data->add,
		&ixfr_store->data->add_len, &ixfr_store->add_capacity);
}

void ixfr_store_finish(struct ixfr_store* ixfr_store, struct nsd* nsd,
	char* log_buf)
{
	if(ixfr_store->cancelled) {
		ixfr_store_free(ixfr_store);
		return;
	}

	ixfr_store_finish_data(ixfr_store);

	if(ixfr_store->cancelled) {
		ixfr_store_free(ixfr_store);
		return;
	}

	if(log_buf && !ixfr_store->data->log_str)
		ixfr_store->data->log_str = strdup(log_buf);

	/* store the data in the zone */
	if(!ixfr_store->zone->ixfr)
		ixfr_store->zone->ixfr = zone_ixfr_create(nsd);
	zone_ixfr_make_space(ixfr_store->zone->ixfr, ixfr_store->zone,
		ixfr_store->data, ixfr_store);
	if(ixfr_store->cancelled) {
		ixfr_store_free(ixfr_store);
		return;
	}
	zone_ixfr_add(ixfr_store->zone->ixfr, ixfr_store->data, 1);
	ixfr_store->data = NULL;

	/* free structure */
	ixfr_store_free(ixfr_store);
}

/* read SOA rdata section for SOA storage */
static int read_soa_rdata_fields(struct buffer* packet, uint8_t* primns,
	int* primns_len, uint8_t* email, int* email_len,
	uint32_t* serial, uint32_t* refresh, uint32_t* retry,
	uint32_t* expire, uint32_t* minimum, size_t* sz)
{
	if(!(*primns_len = dname_make_wire_from_packet(primns, packet, 1))) {
		log_msg(LOG_ERR, "ixfr_store: cannot parse soa nsname in packet");
		return 0;
	}
	*sz += *primns_len;
	if(!(*email_len = dname_make_wire_from_packet(email, packet, 1))) {
		log_msg(LOG_ERR, "ixfr_store: cannot parse soa maintname in packet");
		return 0;
	}
	*sz += *email_len;
	*serial = buffer_read_u32(packet);
	*sz += 4;
	*refresh = buffer_read_u32(packet);
	*sz += 4;
	*retry = buffer_read_u32(packet);
	*sz += 4;
	*expire = buffer_read_u32(packet);
	*sz += 4;
	*minimum = buffer_read_u32(packet);
	*sz += 4;
	return 1;
}

/* store SOA record data in memory buffer */
static void store_soa(uint8_t* soa, struct zone* zone, uint32_t ttl,
	uint16_t rdlen_uncompressed, uint8_t* primns, int primns_len,
	uint8_t* email, int email_len, uint32_t serial, uint32_t refresh,
	uint32_t retry, uint32_t expire, uint32_t minimum)
{
	uint8_t* sp = soa;
	memmove(sp, dname_name(domain_dname(zone->apex)),
		domain_dname(zone->apex)->name_size);
	sp += domain_dname(zone->apex)->name_size;
	write_uint16(sp, TYPE_SOA);
	sp += 2;
	write_uint16(sp, CLASS_IN);
	sp += 2;
	write_uint32(sp, ttl);
	sp += 4;
	write_uint16(sp, rdlen_uncompressed);
	sp += 2;
	memmove(sp, primns, primns_len);
	sp += primns_len;
	memmove(sp, email, email_len);
	sp += email_len;
	write_uint32(sp, serial);
	sp += 4;
	write_uint32(sp, refresh);
	sp += 4;
	write_uint32(sp, retry);
	sp += 4;
	write_uint32(sp, expire);
	sp += 4;
	write_uint32(sp, minimum);
}

void ixfr_store_add_newsoa(struct ixfr_store* ixfr_store, uint32_t ttl,
	struct buffer* packet, size_t rrlen)
{
	size_t oldpos, sz = 0;
	uint32_t serial, refresh, retry, expire, minimum;
	uint16_t rdlen_uncompressed;
	int primns_len = 0, email_len = 0;
	uint8_t primns[MAXDOMAINLEN + 1], email[MAXDOMAINLEN + 1];

	if(ixfr_store->cancelled)
		return;
	if(ixfr_store->data->newsoa) {
		free(ixfr_store->data->newsoa);
		ixfr_store->data->newsoa = NULL;
		ixfr_store->data->newsoa_len = 0;
	}
	oldpos = buffer_position(packet);

	/* calculate the length */
	sz = domain_dname(ixfr_store->zone->apex)->name_size;
	sz += 2 /* type */ + 2 /* class */ + 4 /* ttl */ + 2 /* rdlen */;
	if(!buffer_available(packet, rrlen)) {
		/* not possible already parsed, but fail nicely anyway */
		log_msg(LOG_ERR, "ixfr_store: not enough rdata space in packet");
		ixfr_store_cancel(ixfr_store);
		buffer_set_position(packet, oldpos);
		return;
	}
	if(!read_soa_rdata_fields(packet, primns, &primns_len, email, &email_len,
		&serial, &refresh, &retry, &expire, &minimum, &sz)) {
		log_msg(LOG_ERR, "ixfr_store newsoa: cannot parse packet");
		ixfr_store_cancel(ixfr_store);
		buffer_set_position(packet, oldpos);
		return;
	}
	rdlen_uncompressed = primns_len + email_len + 4 + 4 + 4 + 4 + 4;

	ixfr_store->data->newserial = serial;

	/* store the soa record */
	ixfr_store->data->newsoa = xalloc(sz);
	ixfr_store->data->newsoa_len = sz;
	store_soa(ixfr_store->data->newsoa, ixfr_store->zone, ttl,
		rdlen_uncompressed, primns, primns_len, email, email_len,
		serial, refresh, retry, expire, minimum);

	buffer_set_position(packet, oldpos);
}

void ixfr_store_add_oldsoa(struct ixfr_store* ixfr_store, uint32_t ttl,
	struct buffer* packet, size_t rrlen)
{
	size_t oldpos, sz = 0;
	uint32_t serial, refresh, retry, expire, minimum;
	uint16_t rdlen_uncompressed;
	int primns_len = 0, email_len = 0;
	uint8_t primns[MAXDOMAINLEN + 1], email[MAXDOMAINLEN + 1];

	if(ixfr_store->cancelled)
		return;
	if(ixfr_store->data->oldsoa) {
		free(ixfr_store->data->oldsoa);
		ixfr_store->data->oldsoa = NULL;
		ixfr_store->data->oldsoa_len = 0;
	}
	/* we have the old SOA and thus we are sure it is an IXFR, make space*/
	zone_ixfr_make_space(ixfr_store->zone->ixfr, ixfr_store->zone,
		ixfr_store->data, ixfr_store);
	if(ixfr_store->cancelled)
		return;
	oldpos = buffer_position(packet);

	/* calculate the length */
	sz = domain_dname(ixfr_store->zone->apex)->name_size;
	sz += 2 /*type*/ + 2 /*class*/ + 4 /*ttl*/ + 2 /*rdlen*/;
	if(!buffer_available(packet, rrlen)) {
		/* not possible already parsed, but fail nicely anyway */
		log_msg(LOG_ERR, "ixfr_store oldsoa: not enough rdata space in packet");
		ixfr_store_cancel(ixfr_store);
		buffer_set_position(packet, oldpos);
		return;
	}
	if(!read_soa_rdata_fields(packet, primns, &primns_len, email, &email_len,
		&serial, &refresh, &retry, &expire, &minimum, &sz)) {
		log_msg(LOG_ERR, "ixfr_store oldsoa: cannot parse packet");
		ixfr_store_cancel(ixfr_store);
		buffer_set_position(packet, oldpos);
		return;
	}
	rdlen_uncompressed = primns_len + email_len + 4 + 4 + 4 + 4 + 4;

	ixfr_store->data->oldserial = serial;

	/* store the soa record */
	ixfr_store->data->oldsoa = xalloc(sz);
	ixfr_store->data->oldsoa_len = sz;
	store_soa(ixfr_store->data->oldsoa, ixfr_store->zone, ttl,
		rdlen_uncompressed, primns, primns_len, email, email_len,
		serial, refresh, retry, expire, minimum);

	buffer_set_position(packet, oldpos);
}

/* store RR in data segment.
 * return -1 on fail of wireformat, 0 on allocate failure, or 1 success. */
static int ixfr_putrr(const rr_type* rr, uint8_t** rrs, size_t* rrs_len,
	size_t* rrs_capacity)
{
	int32_t rdlen_uncompressed;
	size_t sz;
	uint8_t* sp;
	const dname_type* dname;

	rdlen_uncompressed = rr_calculate_uncompressed_rdata_length(rr);
	if (rdlen_uncompressed < 0)
		return -1; /* malformed */

	dname = domain_dname(rr->owner);
	sz = dname->name_size + 2 /*type*/ + 2 /*class*/ + 4 /*ttl*/ +
		2 /*rdlen*/ + rdlen_uncompressed;

	/* store RR in IXFR data */
	ixfr_rrs_make_space(rrs, rrs_len, rrs_capacity, sz);
	if(!*rrs || *rrs_len + sz > *rrs_capacity) {
		return 0;
	}
	/* copy data into add */
	sp = *rrs + *rrs_len;
	*rrs_len += sz;
	memmove(sp, dname_name(dname), dname->name_size);
	sp += dname->name_size;
	write_uint16(sp, rr->type);
	write_uint16(sp + 2, rr->klass);
	write_uint32(sp + 4, rr->ttl);
	write_uint16(sp + 8, rdlen_uncompressed);
	rr_write_uncompressed_rdata(rr, sp+10, rdlen_uncompressed);
	return 1;
}

void ixfr_store_putrr(struct ixfr_store* ixfr_store, const rr_type* rr,
	uint8_t** rrs, size_t* rrs_len, size_t* rrs_capacity)
{
	int32_t code;

	if(ixfr_store->cancelled)
		return;

	/* The SOA data is stored with separate calls. And then appended
	 * during the finish operation. We do not have to store it here
	 * when called from difffile's IXFR processing with type SOA. */
	if(rr->type == TYPE_SOA)
		return;
	/* make space for these RRs we have now; basically once we
	 * grow beyond the current allowed amount an older IXFR is deleted. */
	zone_ixfr_make_space(ixfr_store->zone->ixfr, ixfr_store->zone,
		ixfr_store->data, ixfr_store);
	if(ixfr_store->cancelled)
		return;

	/* store rdata */
	code = ixfr_putrr(rr, rrs, rrs_len, rrs_capacity);

	if (code <= 0) {
		if (code == -1)
			log_msg(LOG_ERR, "ixfr_store addrr: cannot parse rdata format");
		else
			log_msg(LOG_ERR, "ixfr_store addrr: cannot allocate space");
		ixfr_store_cancel(ixfr_store);
		return;
	}
}

void ixfr_store_delrr(struct ixfr_store* ixfr_store, const rr_type* rr)
{
<<<<<<< HEAD
	ixfr_store_putrr(ixfr_store, rr, &ixfr_store->data->del,
=======
	if(ixfr_store->cancelled)
		return;
	ixfr_store_putrr(ixfr_store, dname, type, klass, ttl, packet, rrlen,
		temp_region, &ixfr_store->data->del,
>>>>>>> 3b901a2a
		&ixfr_store->data->del_len, &ixfr_store->del_capacity);
}

void ixfr_store_addrr(struct ixfr_store* ixfr_store, const rr_type* rr)
{
<<<<<<< HEAD
	ixfr_store_putrr(ixfr_store, rr, &ixfr_store->data->add,
=======
	if(ixfr_store->cancelled)
		return;
	ixfr_store_putrr(ixfr_store, dname, type, klass, ttl, packet, rrlen,
		temp_region, &ixfr_store->data->add,
>>>>>>> 3b901a2a
		&ixfr_store->data->add_len, &ixfr_store->add_capacity);
}

int ixfr_store_addrr_rdatas(struct ixfr_store* ixfr_store, const rr_type *rr)
{
	if(ixfr_store->cancelled)
		return 1;
	if(rr->type == TYPE_SOA)
		return 1;
	if(ixfr_putrr(rr, &ixfr_store->data->add, &ixfr_store->data->add_len,
		&ixfr_store->add_capacity) <= 0)
		return 0;
	return 1;
}

int ixfr_store_add_newsoa_rdatas(struct ixfr_store* ixfr_store,
	const rr_type* rr)
{
	size_t capacity = 0;
	if(ixfr_store->cancelled)
		return 1;
	if(!retrieve_soa_rdata_serial(rr, &ixfr_store->data->newserial))
		return 0;
	if(!ixfr_putrr(rr, &ixfr_store->data->newsoa,
		&ixfr_store->data->newsoa_len, &ixfr_store->add_capacity))
		return 0;
	ixfr_trim_capacity(&ixfr_store->data->newsoa,
		&ixfr_store->data->newsoa_len, &capacity);
	return 1;
}

/* store rr uncompressed */
int ixfr_storerr_uncompressed(uint8_t* dname, size_t dname_len, uint16_t type,
	uint16_t klass, uint32_t ttl, uint8_t* rdata, size_t rdata_len,
	uint8_t** rrs, size_t* rrs_len, size_t* rrs_capacity)
{
	size_t sz;
	uint8_t* sp;

	/* find rdatalen */
	sz = dname_len + 2 /*type*/ + 2 /*class*/ + 4 /*ttl*/ +
		2 /*rdlen*/ + rdata_len;

	/* store RR in IXFR data */
	ixfr_rrs_make_space(rrs, rrs_len, rrs_capacity, sz);
	if(!*rrs || *rrs_len + sz > *rrs_capacity) {
		return 0;
	}
	/* copy data into add */
	sp = *rrs + *rrs_len;
	*rrs_len += sz;
	memmove(sp, dname, dname_len);
	sp += dname_len;
	write_uint16(sp, type);
	sp += 2;
	write_uint16(sp, klass);
	sp += 2;
	write_uint32(sp, ttl);
	sp += 4;
	write_uint16(sp, rdata_len);
	sp += 2;
	memmove(sp, rdata, rdata_len);
	return 1;
}

int ixfr_store_delrr_uncompressed(struct ixfr_store* ixfr_store,
	uint8_t* dname, size_t dname_len, uint16_t type, uint16_t klass,
	uint32_t ttl, uint8_t* rdata, size_t rdata_len)
{
	if(ixfr_store->cancelled)
		return 1;
	if(type == TYPE_SOA)
		return 1;
	return ixfr_storerr_uncompressed(dname, dname_len, type, klass,
		ttl, rdata, rdata_len, &ixfr_store->data->del,
		&ixfr_store->data->del_len, &ixfr_store->del_capacity);
}

static size_t skip_dname(uint8_t* rdata, size_t rdata_len)
{
	for (size_t index=0; index < rdata_len; ) {
		uint8_t label_size = rdata[index];
		if (label_size == 0) {
			return index + 1;
		} else if ((label_size & 0xc0) != 0) {
			return (index + 1 < rdata_len) ? index + 2 : 0;
		} else {
			/* loop breaks if index exceeds rdata_len */
			index += label_size + 1;
		}
	}

	return 0;
}

int ixfr_store_oldsoa_uncompressed(struct ixfr_store* ixfr_store,
	uint8_t* dname, size_t dname_len, uint16_t type, uint16_t klass,
	uint32_t ttl, uint8_t* rdata, size_t rdata_len)
{
	uint32_t serial;
	size_t capacity = 0, index, count = 0;
	if(ixfr_store->cancelled)
		return 1;
	if(!ixfr_storerr_uncompressed(dname, dname_len, type, klass,
		ttl, rdata, rdata_len, &ixfr_store->data->oldsoa,
		&ixfr_store->data->oldsoa_len, &capacity))
		return 0;
	{
		if (!(count = skip_dname(rdata, rdata_len)))
			return 0;
		index = count;
		if (!(count = skip_dname(rdata+index, rdata_len-index)))
			return 0;
		index += count;
		if (rdata_len - index < 4)
			return 0;
		memcpy(&serial, rdata+index, sizeof(serial));
		ixfr_store->data->oldserial = ntohl(serial);
	}
	ixfr_trim_capacity(&ixfr_store->data->oldsoa,
		&ixfr_store->data->oldsoa_len, &capacity);
	return 1;
}

int zone_is_ixfr_enabled(struct zone* zone)
{
	return zone->opts->pattern->store_ixfr;
}

/* compare ixfr elements */
static int ixfrcompare(const void* x, const void* y)
{
	uint32_t* serial_x = (uint32_t*)x;
	uint32_t* serial_y = (uint32_t*)y;
	if(*serial_x < *serial_y)
		return -1;
	if(*serial_x > *serial_y)
		return 1;
	return 0;
}

struct zone_ixfr* zone_ixfr_create(struct nsd* nsd)
{
	struct zone_ixfr* ixfr = xalloc_zero(sizeof(struct zone_ixfr));
	ixfr->data = rbtree_create(nsd->region, &ixfrcompare);
	return ixfr;
}

/* traverse tree postorder */
static void ixfr_tree_del(struct rbnode* node)
{
	if(node == NULL || node == RBTREE_NULL)
		return;
	ixfr_tree_del(node->left);
	ixfr_tree_del(node->right);
	ixfr_data_free((struct ixfr_data*)node);
}

/* clear the ixfr data elements */
static void zone_ixfr_clear(struct zone_ixfr* ixfr)
{
	if(!ixfr)
		return;
	if(ixfr->data) {
		ixfr_tree_del(ixfr->data->root);
		ixfr->data->root = RBTREE_NULL;
		ixfr->data->count = 0;
	}
	ixfr->total_size = 0;
	ixfr->oldest_serial = 0;
	ixfr->newest_serial = 0;
}

void zone_ixfr_free(struct zone_ixfr* ixfr)
{
	if(!ixfr)
		return;
	if(ixfr->data) {
		ixfr_tree_del(ixfr->data->root);
		ixfr->data = NULL;
	}
	free(ixfr);
}

void ixfr_store_delixfrs(struct zone* zone)
{
	if(!zone)
		return;
	zone_ixfr_clear(zone->ixfr);
}

/* remove the oldest data entry from the ixfr versions */
static void zone_ixfr_remove_oldest(struct zone_ixfr* ixfr)
{
	if(ixfr->data->count > 0) {
		struct ixfr_data* oldest = ixfr_data_first(ixfr);
		if(ixfr->oldest_serial == oldest->oldserial) {
			if(ixfr->data->count > 1) {
				struct ixfr_data* next = ixfr_data_next(ixfr, oldest);
				assert(next);
				if(next)
					ixfr->oldest_serial = next->oldserial;
				else 	ixfr->oldest_serial = oldest->newserial;
			} else {
				ixfr->oldest_serial = 0;
			}
		}
		if(ixfr->newest_serial == oldest->oldserial) {
			ixfr->newest_serial = 0;
		}
		zone_ixfr_remove(ixfr, oldest);
	}
}

void zone_ixfr_make_space(struct zone_ixfr* ixfr, struct zone* zone,
	struct ixfr_data* data, struct ixfr_store* ixfr_store)
{
	size_t addsize;
	if(!ixfr || !data)
		return;
	if(zone->opts->pattern->ixfr_number == 0) {
		ixfr_store_cancel(ixfr_store);
		return;
	}

	/* Check the number of IXFRs allowed for this zone, if too many,
	 * shorten the number to make space for another one */
	while(ixfr->data->count >= zone->opts->pattern->ixfr_number) {
		zone_ixfr_remove_oldest(ixfr);
	}

	if(zone->opts->pattern->ixfr_size == 0) {
		/* no size limits imposed */
		return;
	}

	/* Check the size of the current added data element 'data', and
	 * see if that overflows the maximum storage size for IXFRs for
	 * this zone, and if so, delete the oldest IXFR to make space */
	addsize = ixfr_data_size(data);
	while(ixfr->data->count > 0 && ixfr->total_size + addsize >
		zone->opts->pattern->ixfr_size) {
		zone_ixfr_remove_oldest(ixfr);
	}

	/* if deleting the oldest elements does not work, then this
	 * IXFR is too big to store and we cancel it */
	if(ixfr->data->count == 0 && ixfr->total_size + addsize >
		zone->opts->pattern->ixfr_size) {
		ixfr_store_cancel(ixfr_store);
		return;
	}
}

void zone_ixfr_remove(struct zone_ixfr* ixfr, struct ixfr_data* data)
{
	rbtree_delete(ixfr->data, data->node.key);
	ixfr->total_size -= ixfr_data_size(data);
	ixfr_data_free(data);
}

void zone_ixfr_add(struct zone_ixfr* ixfr, struct ixfr_data* data, int isnew)
{
	memset(&data->node, 0, sizeof(data->node));
	if(ixfr->data->count == 0) {
		ixfr->oldest_serial = data->oldserial;
		ixfr->newest_serial = data->oldserial;
	} else if(isnew) {
		/* newest entry is last there is */
		ixfr->newest_serial = data->oldserial;
	} else {
		/* added older entry, before the others */
		ixfr->oldest_serial = data->oldserial;
	}
	data->node.key = &data->oldserial;
	rbtree_insert(ixfr->data, &data->node);
	ixfr->total_size += ixfr_data_size(data);
}

struct ixfr_data* zone_ixfr_find_serial(struct zone_ixfr* ixfr,
	uint32_t qserial)
{
	struct ixfr_data* data;
	if(!ixfr)
		return NULL;
	if(!ixfr->data)
		return NULL;
	data = (struct ixfr_data*)rbtree_search(ixfr->data, &qserial);
	if(data) {
		assert(data->oldserial == qserial);
		return data;
	}
	/* not found */
	return NULL;
}

/* calculate the number of files we want */
static int ixfr_target_number_files(struct zone* zone)
{
	int dest_num_files;
	if(!zone->ixfr || !zone->ixfr->data)
		return 0;
	if(!zone_is_ixfr_enabled(zone))
		return 0;
	/* if we store ixfr, it is the configured number of files */
	dest_num_files = (int)zone->opts->pattern->ixfr_number;
	/* but if the number of available transfers is smaller, store less */
	if(dest_num_files > (int)zone->ixfr->data->count)
		dest_num_files = (int)zone->ixfr->data->count;
	return dest_num_files;
}

/* create ixfrfile name in buffer for file_num. The num is 1 .. number. */
static void make_ixfr_name(char* buf, size_t len, const char* zfile,
	int file_num)
{
	if(file_num == 1)
		snprintf(buf, len, "%s.ixfr", zfile);
	else snprintf(buf, len, "%s.ixfr.%d", zfile, file_num);
}

/* create temp ixfrfile name in buffer for file_num. The num is 1 .. number. */
static void make_ixfr_name_temp(char* buf, size_t len, const char* zfile,
	int file_num, int temp)
{
	if(file_num == 1)
		snprintf(buf, len, "%s.ixfr%s", zfile, (temp?".temp":""));
	else snprintf(buf, len, "%s.ixfr.%d%s", zfile, file_num,
		(temp?".temp":""));
}

/* see if ixfr file exists */
static int ixfr_file_exists_ctmp(const char* zfile, int file_num, int temp)
{
	struct stat statbuf;
	char ixfrfile[1024+24];
	make_ixfr_name_temp(ixfrfile, sizeof(ixfrfile), zfile, file_num, temp);
	memset(&statbuf, 0, sizeof(statbuf));
	if(stat(ixfrfile, &statbuf) < 0) {
		if(errno == ENOENT)
			return 0;
		/* file is not usable */
		return 0;
	}
	return 1;
}

int ixfr_file_exists(const char* zfile, int file_num)
{
	return ixfr_file_exists_ctmp(zfile, file_num, 0);
}

/* see if ixfr file exists */
static int ixfr_file_exists_temp(const char* zfile, int file_num)
{
	return ixfr_file_exists_ctmp(zfile, file_num, 1);
}

/* unlink an ixfr file */
static int ixfr_unlink_it_ctmp(const char* zname, const char* zfile,
	int file_num, int silent_enoent, int temp)
{
	char ixfrfile[1024+24];
	make_ixfr_name_temp(ixfrfile, sizeof(ixfrfile), zfile, file_num, temp);
	VERBOSITY(3, (LOG_INFO, "delete zone %s IXFR data file %s",
		zname, ixfrfile));
	if(unlink(ixfrfile) < 0) {
		if(silent_enoent && errno == ENOENT)
			return 0;
		log_msg(LOG_ERR, "error to delete file %s: %s", ixfrfile,
			strerror(errno));
		return 0;
	}
	return 1;
}

int ixfr_unlink_it(const char* zname, const char* zfile, int file_num,
	int silent_enoent)
{
	return ixfr_unlink_it_ctmp(zname, zfile, file_num, silent_enoent, 0);
}

/* unlink an ixfr file */
static int ixfr_unlink_it_temp(const char* zname, const char* zfile,
	int file_num, int silent_enoent)
{
	return ixfr_unlink_it_ctmp(zname, zfile, file_num, silent_enoent, 1);
}

/* read ixfr file header */
int ixfr_read_file_header(const char* zname, const char* zfile,
	int file_num, uint32_t* oldserial, uint32_t* newserial,
	size_t* data_size, int enoent_is_err)
{
	char ixfrfile[1024+24];
	char buf[1024];
	FILE* in;
	int num_lines = 0, got_old = 0, got_new = 0, got_datasize = 0;
	make_ixfr_name(ixfrfile, sizeof(ixfrfile), zfile, file_num);
	in = fopen(ixfrfile, "r");
	if(!in) {
		if((errno == ENOENT && enoent_is_err) || (errno != ENOENT))
			log_msg(LOG_ERR, "could not open %s: %s", ixfrfile,
				strerror(errno));
		return 0;
	}
	/* read about 10 lines, this is where the header is */
	while(!(got_old && got_new && got_datasize) && num_lines < 10) {
		buf[0]=0;
		buf[sizeof(buf)-1]=0;
		if(!fgets(buf, sizeof(buf), in)) {
			log_msg(LOG_ERR, "could not read %s: %s", ixfrfile,
				strerror(errno));
			fclose(in);
			return 0;
		}
		num_lines++;
		if(buf[0]!=0 && buf[strlen(buf)-1]=='\n')
			buf[strlen(buf)-1]=0;
		if(strncmp(buf, "; zone ", 7) == 0) {
			if(strcmp(buf+7, zname) != 0) {
				log_msg(LOG_ERR, "file has wrong zone, expected zone %s, but found %s in file %s",
					zname, buf+7, ixfrfile);
				fclose(in);
				return 0;
			}
		} else if(strncmp(buf, "; from_serial ", 14) == 0) {
			*oldserial = atoi(buf+14);
			got_old = 1;
		} else if(strncmp(buf, "; to_serial ", 12) == 0) {
			*newserial = atoi(buf+12);
			got_new = 1;
		} else if(strncmp(buf, "; data_size ", 12) == 0) {
			*data_size = (size_t)atoi(buf+12);
			got_datasize = 1;
		}
	}
	fclose(in);
	if(!got_old)
		return 0;
	if(!got_new)
		return 0;
	if(!got_datasize)
		return 0;
	return 1;
}

/* delete rest ixfr files, that are after the current item */
static void ixfr_delete_rest_files(struct zone* zone, struct ixfr_data* from,
	const char* zfile, int temp)
{
	size_t prevcount = 0;
	struct ixfr_data* data = from;
	while(data) {
		if(data->file_num != 0) {
			(void)ixfr_unlink_it_ctmp(zone->opts->name, zfile,
				data->file_num, 0, temp);
			data->file_num = 0;
		}
		data = ixfr_data_prev(zone->ixfr, data, &prevcount);
	}
}

void ixfr_delete_superfluous_files(struct zone* zone, const char* zfile,
	int dest_num_files)
{
	int i = dest_num_files + 1;
	if(!ixfr_file_exists(zfile, i))
		return;
	while(ixfr_unlink_it(zone->opts->name, zfile, i, 1)) {
		i++;
	}
}

int ixfr_rename_it(const char* zname, const char* zfile, int oldnum,
	int oldtemp, int newnum, int newtemp)
{
	char ixfrfile_old[1024+24];
	char ixfrfile_new[1024+24];
	make_ixfr_name_temp(ixfrfile_old, sizeof(ixfrfile_old), zfile, oldnum,
		oldtemp);
	make_ixfr_name_temp(ixfrfile_new, sizeof(ixfrfile_new), zfile, newnum,
		newtemp);
	VERBOSITY(3, (LOG_INFO, "rename zone %s IXFR data file %s to %s",
		zname, ixfrfile_old, ixfrfile_new));
	if(rename(ixfrfile_old, ixfrfile_new) < 0) {
		log_msg(LOG_ERR, "error to rename file %s: %s", ixfrfile_old,
			strerror(errno));
		return 0;
	}
	return 1;
}

/* delete if we have too many items in memory */
static void ixfr_delete_memory_items(struct zone* zone, int dest_num_files)
{
	if(!zone->ixfr || !zone->ixfr->data)
		return;
	if(dest_num_files == (int)zone->ixfr->data->count)
		return;
	if(dest_num_files > (int)zone->ixfr->data->count) {
		/* impossible, dest_num_files should be smaller */
		return;
	}

	/* delete oldest ixfr, until we have dest_num_files entries */
	while(dest_num_files < (int)zone->ixfr->data->count) {
		zone_ixfr_remove_oldest(zone->ixfr);
	}
}

/* rename the ixfr files that need to change name */
static int ixfr_rename_files(struct zone* zone, const char* zfile,
	int dest_num_files)
{
	struct ixfr_data* data, *startspot = NULL;
	size_t prevcount = 0;
	int destnum;
	if(!zone->ixfr || !zone->ixfr->data)
		return 1;

	/* the oldest file is at the largest number */
	data = ixfr_data_first(zone->ixfr);
	destnum = dest_num_files;
	if(!data)
		return 1; /* nothing to do */
	if(data->file_num == destnum)
		return 1; /* nothing to do for rename */

	/* rename the files to temporary files, because otherwise the
	 * items would overwrite each other when the list touches itself.
	 * On fail, the temporary files are removed and we end up with
	 * the newly written data plus the remaining files, in order.
	 * Thus, start the temporary rename at the oldest, then rename
	 * to the final names starting from the newest. */
	while(data && data->file_num != 0) {
		/* if existing file at temporary name, delete that */
		if(ixfr_file_exists_temp(zfile, data->file_num)) {
			(void)ixfr_unlink_it_temp(zone->opts->name, zfile,
				data->file_num, 0);
		}

		/* rename to temporary name */
		if(!ixfr_rename_it(zone->opts->name, zfile, data->file_num, 0,
			data->file_num, 1)) {
			/* failure, we cannot store files */
			/* delete the renamed files */
			ixfr_delete_rest_files(zone, data, zfile, 1);
			return 0;
		}

		/* the next cycle should start at the newest file that
		 * has been renamed to a temporary name */
		startspot = data;
		data = ixfr_data_next(zone->ixfr, data);
		destnum--;
	}

	/* rename the files to their final name position */
	data = startspot;
	while(data && data->file_num != 0) {
		destnum++;

		/* if there is an existing file, delete it */
		if(ixfr_file_exists(zfile, destnum)) {
			(void)ixfr_unlink_it(zone->opts->name, zfile,
				destnum, 0);
		}

		if(!ixfr_rename_it(zone->opts->name, zfile, data->file_num, 1, destnum, 0)) {
			/* failure, we cannot store files */
			ixfr_delete_rest_files(zone, data, zfile, 1);
			/* delete the previously renamed files, so in
			 * memory stays as is, on disk we have the current
			 * item (and newer transfers) okay. */
			return 0;
		}
		data->file_num = destnum;

		data = ixfr_data_prev(zone->ixfr, data, &prevcount);
	}
	return 1;
}

/* write the ixfr data file header */
static int ixfr_write_file_header(struct zone* zone, struct ixfr_data* data,
	FILE* out)
{
	if(!fprintf(out, "; IXFR data file\n"))
		return 0;
	if(!fprintf(out, "; zone %s\n", zone->opts->name))
		return 0;
	if(!fprintf(out, "; from_serial %u\n", (unsigned)data->oldserial))
		return 0;
	if(!fprintf(out, "; to_serial %u\n", (unsigned)data->newserial))
		return 0;
	if(!fprintf(out, "; data_size %u\n", (unsigned)ixfr_data_size(data)))
		return 0;
	if(data->log_str) {
		if(!fprintf(out, "; %s\n", data->log_str))
			return 0;
	}
	return 1;
}

//
// FIXME: i have a strong suspicion this is better handled differently
//
/* parse wireformat RR into a struct RR in temp region */
static int parse_wirerr_into_temp(struct zone* zone, char* fname,
	struct region* temp, uint8_t* buf, size_t len,
	const dname_type** dname, struct rr** rr)
{
	size_t bufpos = 0;
	uint16_t rdlen, tp, klass;
	uint32_t ttl;
	int32_t code;
	const struct nsd_type_descriptor *descriptor;
	buffer_type packet;
	domain_table_type* owners;
	owners = domain_table_create(temp);
	*dname = dname_make(temp, buf, 1);
	if(!*dname) {
		log_msg(LOG_ERR, "failed to write zone %s IXFR data %s: failed to parse dname", zone->opts->name, fname);
		return 0;
	}
	bufpos = (*dname)->name_size;
	if(bufpos+10 > len) {
		log_msg(LOG_ERR, "failed to write zone %s IXFR data %s: buffer too short", zone->opts->name, fname);
		return 0;
	}
	tp = read_uint16(buf+bufpos);
	bufpos += 2;
	klass = read_uint16(buf+bufpos);
	bufpos += 2;
	ttl = read_uint32(buf+bufpos);
	bufpos += 4;
	rdlen = read_uint16(buf+bufpos);
	bufpos += 2;
	if(bufpos + rdlen > len) {
		log_msg(LOG_ERR, "failed to write zone %s IXFR data %s: buffer too short for rdatalen", zone->opts->name, fname);
		return 0;
	}
	buffer_create_from(&packet, buf+bufpos, rdlen);
	descriptor = nsd_type_descriptor(tp);
	code = descriptor->read_rdata(owners, rdlen, &packet, rr);
	if(code < 0) {
		log_msg(LOG_ERR, "failed to write zone %s IXFR data %s: cannot parse rdata", zone->opts->name, fname);
		return 0;
	}
	(*rr)->owner = domain_table_insert(owners, *dname);
	(*rr)->type = tp;
	(*rr)->klass = klass;
	(*rr)->ttl = ttl;
	return 1;
}

/* print RR on one line in output buffer. caller must zeroterminate, if
 * that is needed. */
static int print_rr_oneline(struct buffer* rr_buffer, const dname_type* dname,
	struct rr* rr)
{
	const nsd_type_descriptor_type *descriptor = nsd_type_descriptor(
		rr->type);
	buffer_printf(rr_buffer, "%s", dname_to_string(dname, NULL));
	buffer_printf(rr_buffer, "\t%lu\t%s\t%s", (unsigned long)rr->ttl,
		rrclass_to_string(rr->klass), rrtype_to_string(rr->type));
	if (!print_rdata(rr_buffer, descriptor, rr)) {
		if(!print_unknown_rdata(rr_buffer, descriptor, rr))
			return 0;
	}
	return 1;
}

/* write one RR to file, on one line */
static int ixfr_write_rr(struct zone* zone, FILE* out, char* fname,
	uint8_t* buf, size_t len, struct region* temp, buffer_type* rr_buffer)
{
	const dname_type* dname;
	struct rr* rr;

	if(!parse_wirerr_into_temp(zone, fname, temp, buf, len, &dname, &rr)) {
		region_free_all(temp);
		return 0;
	}

	buffer_clear(rr_buffer);
	if(!print_rr_oneline(rr_buffer, dname, rr)) {
		log_msg(LOG_ERR, "failed to write zone %s IXFR data %s: cannot spool RR string into buffer", zone->opts->name, fname);
		region_free_all(temp);
		return 0;
	}
	buffer_write_u8(rr_buffer, 0);
	buffer_flip(rr_buffer);

	if(!fprintf(out, "%s\n", buffer_begin(rr_buffer))) {
		log_msg(LOG_ERR, "failed to write zone %s IXFR data %s: cannot print RR string to file: %s", zone->opts->name, fname, strerror(errno));
		region_free_all(temp);
		return 0;
	}
	region_free_all(temp);
	return 1;
}

/* write ixfr RRs to file */
static int ixfr_write_rrs(struct zone* zone, FILE* out, char* fname,
	uint8_t* buf, size_t len, struct region* temp, buffer_type* rr_buffer)
{
	size_t current = 0;
	if(!buf || len == 0)
		return 1;
	while(current < len) {
		size_t rrlen = count_rr_length(buf, len, current);
		if(rrlen == 0)
			return 0;
		if(current + rrlen > len)
			return 0;
		if(!ixfr_write_rr(zone, out, fname, buf+current, rrlen,
			temp, rr_buffer))
			return 0;
		current += rrlen;
	}
	return 1;
}

/* write the ixfr data file data */
static int ixfr_write_file_data(struct zone* zone, struct ixfr_data* data,
	FILE* out, char* fname)
{
	struct region* temp, *rrtemp;
	buffer_type* rr_buffer;
	temp = region_create(xalloc, free);
	rrtemp = region_create(xalloc, free);
	rr_buffer = buffer_create(rrtemp, MAX_RDLENGTH);

	if(!ixfr_write_rrs(zone, out, fname, data->newsoa, data->newsoa_len,
		temp, rr_buffer)) {
		region_destroy(temp);
		region_destroy(rrtemp);
		return 0;
	}
	if(!ixfr_write_rrs(zone, out, fname, data->oldsoa, data->oldsoa_len,
		temp, rr_buffer)) {
		region_destroy(temp);
		region_destroy(rrtemp);
		return 0;
	}
	if(!ixfr_write_rrs(zone, out, fname, data->del, data->del_len,
		temp, rr_buffer)) {
		region_destroy(temp);
		region_destroy(rrtemp);
		return 0;
	}
	if(!ixfr_write_rrs(zone, out, fname, data->add, data->add_len,
		temp, rr_buffer)) {
		region_destroy(temp);
		region_destroy(rrtemp);
		return 0;
	}
	region_destroy(temp);
	region_destroy(rrtemp);
	return 1;
}

int ixfr_write_file(struct zone* zone, struct ixfr_data* data,
	const char* zfile, int file_num)
{
	char ixfrfile[1024+24];
	FILE* out;
	make_ixfr_name(ixfrfile, sizeof(ixfrfile), zfile, file_num);
	VERBOSITY(1, (LOG_INFO, "writing zone %s IXFR data to file %s",
		zone->opts->name, ixfrfile));
	out = fopen(ixfrfile, "w");
	if(!out) {
		log_msg(LOG_ERR, "could not open for writing zone %s IXFR file %s: %s",
			zone->opts->name, ixfrfile, strerror(errno));
		return 0;
	}

	if(!ixfr_write_file_header(zone, data, out)) {
		log_msg(LOG_ERR, "could not write file header for zone %s IXFR file %s: %s",
			zone->opts->name, ixfrfile, strerror(errno));
		fclose(out);
		return 0;
	}
	if(!ixfr_write_file_data(zone, data, out, ixfrfile)) {
		fclose(out);
		return 0;
	}

	fclose(out);
	data->file_num = file_num;
	return 1;
}

/* write the ixfr files that need to be stored on disk */
static void ixfr_write_files(struct zone* zone, const char* zfile)
{
	size_t prevcount = 0;
	int num;
	struct ixfr_data* data;
	if(!zone->ixfr || !zone->ixfr->data)
		return; /* nothing to write */

	/* write unwritten files to disk */
	data = ixfr_data_last(zone->ixfr);
	num=1;
	while(data && data->file_num == 0) {
		if(!ixfr_write_file(zone, data, zfile, num)) {
			/* There could be more files that are sitting on the
			 * disk, remove them, they are not used without
			 * this ixfr file.
			 *
			 * Give this element a file num, so it can be
			 * deleted, it failed to write. It may be partial,
			 * and we do not want to read that back in.
			 * We are left with the newer transfers, that form
			 * a correct list of transfers, that are wholly
			 * written. */
			data->file_num = num;
			ixfr_delete_rest_files(zone, data, zfile, 0);
			return;
		}
		num++;
		data = ixfr_data_prev(zone->ixfr, data, &prevcount);
	}
}

void ixfr_write_to_file(struct zone* zone, const char* zfile)
{
	int dest_num_files = 0;
	/* we just wrote the zonefile zfile, and it is time to write
	 * the IXFR contents to the disk too. */
	/* find out what the target number of files is that we want on
	 * the disk */
	dest_num_files = ixfr_target_number_files(zone);

	/* delete if we have more than we need */
	ixfr_delete_superfluous_files(zone, zfile, dest_num_files);

	/* delete if we have too much in memory */
	ixfr_delete_memory_items(zone, dest_num_files);

	/* rename the transfers that we have that already have a file */
	if(!ixfr_rename_files(zone, zfile, dest_num_files))
		return;

	/* write the transfers that are not written yet */
	ixfr_write_files(zone, zfile);
}

/* delete from domain table */
static void domain_table_delete(struct domain_table* table,
	struct domain* domain)
{
	/* first adjust the number list so that domain is the last one */
	numlist_make_last(table, domain);
	/* pop off the domain from the number list */
	(void)numlist_pop_last(table);

#ifdef USE_RADIX_TREE
	radix_delete(table->nametree, domain->rnode);
#else
	rbtree_delete(table->names_to_domains, domain->node.key);
#endif
}

/* can we delete temp domain */
static int can_del_temp_domain(struct domain* domain)
{
	struct domain* n;
	/* we want to keep the zone apex */
	if(domain->is_apex)
		return 0;
	if(domain->rrsets)
		return 0;
	if(domain->usage)
		return 0;
	/* check if there are domains under it */
	n = domain_next(domain);
	if(n && domain_is_subdomain(n, domain))
		return 0;
	return 1;
}

/* delete temporary domain */
static void ixfr_temp_deldomain(struct domain_table* temptable,
	struct domain* domain, struct domain* avoid)
{
	struct domain* p;
	if(domain == avoid || !can_del_temp_domain(domain))
		return;
	p = domain->parent;
	/* see if this domain is someones wildcard-child-closest-match,
	 * which can only be the parent, and then it should use the
	 * one-smaller than this domain as closest-match. */
	if(domain->parent &&
		domain->parent->wildcard_child_closest_match == domain)
		domain->parent->wildcard_child_closest_match =
			domain_previous_existing_child(domain);
	domain_table_delete(temptable, domain);
	while(p) {
		struct domain* up = p->parent;
		if(p == avoid || !can_del_temp_domain(p))
			break;
		if(p->parent && p->parent->wildcard_child_closest_match == p)
			p->parent->wildcard_child_closest_match =
				domain_previous_existing_child(p);
		domain_table_delete(temptable, p);
		p = up;
	}
}

/* clear out the just read RR from the temp table */
static void clear_temp_table_of_rr(struct domain_table* temptable,
	struct zone* tempzone, struct rr* rr)
{
	const nsd_type_descriptor_type* descriptor =
		nsd_type_descriptor(rr->type);

	/* clear domains in the rdata */
<<<<<<< HEAD
	if(descriptor->has_references) {
		uint16_t offset = 0;
		size_t i;
		for(i=0; i < descriptor->rdata.length; i++) {
			uint16_t field_len;
			struct domain* domain;
			if(rr->rdlength == offset &&
				descriptor->rdata.fields[i].is_optional)
				break; /* There are no more rdata fields. */
			if(!lookup_rdata_field_entry(descriptor, i, rr, offset,
				&field_len, &domain))
				break; /* malformed */
			if(domain != NULL) {
				/* The field is a domain reference. */
				domain->usage --;
				if(domain != tempzone->apex &&
					domain->usage == 0)
					ixfr_temp_deldomain(temptable, domain);
			}
			offset += field_len;
=======
	unsigned i;
	for(i=0; i<rr->rdata_count; i++) {
		if(rdata_atom_is_domain(rr->type, i)) {
			/* clear out that dname */
			struct domain* domain =
				rdata_atom_domain(rr->rdatas[i]);
			domain->usage --;
			if(domain != tempzone->apex && domain->usage == 0)
				ixfr_temp_deldomain(temptable, domain, rr->owner);
>>>>>>> 3b901a2a
		}
	}

	/* clear domain_parsed */
	if(rr->owner == tempzone->apex) {
		tempzone->apex->rrsets = NULL;
		tempzone->soa_rrset = NULL;
		tempzone->soa_nx_rrset = NULL;
		tempzone->ns_rrset = NULL;
	} else {
		rr->owner->rrsets = NULL;
		if(rr->owner->usage == 0) {
			ixfr_temp_deldomain(temptable, rr->owner, NULL);
		}
	}
}

/* read ixfr data new SOA */
static int ixfr_data_readnewsoa(struct ixfr_data* data, struct zone* zone,
	struct rr *rr, zone_parser_t *parser, struct region* tempregion,
	struct domain_table* temptable, struct zone* tempzone,
	uint32_t dest_serial)
{
	size_t capacity = 0;
	if(rr->type != TYPE_SOA) {
		zone_error(parser, "zone %s ixfr data: IXFR data does not start with SOA",
			zone->opts->name);
		return 0;
	}
	if(rr->klass != CLASS_IN) {
		zone_error(parser, "zone %s ixfr data: IXFR data is not class IN",
			zone->opts->name);
		return 0;
	}
	if(!zone->apex) {
		zone_error(parser, "zone %s ixfr data: zone has no apex, no zone data",
			zone->opts->name);
		return 0;
	}
	if(dname_compare(domain_dname(zone->apex), domain_dname(rr->owner)) != 0) {
		zone_error(parser, "zone %s ixfr data: IXFR data wrong SOA for zone %s",
			zone->opts->name, domain_to_string(rr->owner));
		return 0;
	}
	data->newserial = soa_rr_get_serial(rr);
	if(data->newserial != dest_serial) {
		zone_error(parser, "zone %s ixfr data: IXFR data contains the wrong version, serial %u but want destination serial %u",
			zone->opts->name, data->newserial,
			dest_serial);
		return 0;
	}
	if(!ixfr_putrr(rr, &data->newsoa, &data->newsoa_len, &capacity)) {
		zone_error(parser, "zone %s ixfr data: cannot allocate space",
			zone->opts->name);
		return 0;
	}
	clear_temp_table_of_rr(temptable, tempzone, rr);
	region_free_all(tempregion);
	ixfr_trim_capacity(&data->newsoa, &data->newsoa_len, &capacity);
	return 1;
}

/* read ixfr data old SOA */
static int ixfr_data_readoldsoa(struct ixfr_data* data, struct zone* zone,
	struct rr *rr, zone_parser_t *parser, struct region* tempregion,
	struct domain_table* temptable, struct zone* tempzone,
	uint32_t* dest_serial)
{
	size_t capacity = 0;
	if(rr->type != TYPE_SOA) {
		zone_error(parser, "zone %s ixfr data: IXFR data 2nd RR is not SOA",
			zone->opts->name);
		return 0;
	}
	if(rr->klass != CLASS_IN) {
		zone_error(parser, "zone %s ixfr data: IXFR data 2ndSOA is not class IN",
			zone->opts->name);
		return 0;
	}
	if(!zone->apex) {
		zone_error(parser, "zone %s ixfr data: zone has no apex, no zone data",
			zone->opts->name);
		return 0;
	}
	if(dname_compare(domain_dname(zone->apex), domain_dname(rr->owner)) != 0) {
		zone_error(parser, "zone %s ixfr data: IXFR data wrong 2nd SOA for zone %s",
			zone->opts->name, domain_to_string(rr->owner));
		return 0;
	}
	data->oldserial = soa_rr_get_serial(rr);
	if(!ixfr_putrr(rr, &data->oldsoa, &data->oldsoa_len, &capacity)) {
		zone_error(parser, "zone %s ixfr data: cannot allocate space",
			zone->opts->name);
		return 0;
	}
	clear_temp_table_of_rr(temptable, tempzone, rr);
	region_free_all(tempregion);
	ixfr_trim_capacity(&data->oldsoa, &data->oldsoa_len, &capacity);
	*dest_serial = data->oldserial;
	return 1;
}

/* read ixfr data del section */
static int ixfr_data_readdel(struct ixfr_data* data, struct zone* zone,
	struct rr *rr, zone_parser_t *parser, struct region* tempregion,
	struct domain_table* temptable, struct zone* tempzone)
{
	size_t capacity = 0;
	if(!ixfr_putrr(rr, &data->del, &data->del_len, &capacity)) {
		zone_error(parser, "zone %s ixdr data: cannot allocate space",
			zone->opts->name);
		return 0;
	}
	clear_temp_table_of_rr(temptable, tempzone, rr);
	/* check SOA and also serial, because there could be other
	 * add and del sections from older versions collated, we can
	 * see this del section end when it has the serial */
	if(rr->type != TYPE_SOA && soa_rr_get_serial(rr) != data->newserial) {
		region_free_all(tempregion);
		return 1;
	}
	region_free_all(tempregion);
	ixfr_trim_capacity(&data->del, &data->del_len, &capacity);
	return 2;
}

/* read ixfr data add section */
static int ixfr_data_readadd(struct ixfr_data* data, struct zone* zone,
	struct rr *rr, zone_parser_t *parser, struct region* tempregion,
	struct domain_table* temptable, struct zone* tempzone)
{
	size_t capacity = 0;
	if(!ixfr_putrr(rr, &data->add, &data->add_len, &capacity)) {
		zone_error(parser, "zone %s ixfr data: cannot allocate space",
			zone->opts->name);
		return 0;
	}
	clear_temp_table_of_rr(temptable, tempzone, rr);
	if(rr->type != TYPE_SOA || soa_rr_get_serial(rr) != data->newserial) {
		region_free_all(tempregion);
		return 1;
	}
	region_free_all(tempregion);
	ixfr_trim_capacity(&data->add, &data->add_len, &capacity);
	return 2;
}

struct ixfr_data_state {
	struct zone *zone;
	struct ixfr_data *data;
	struct region *stayregion;
	struct region *tempregion;
	struct domain_table *temptable;
	struct zone *tempzone;
	uint32_t *dest_serial;
	size_t rr_count, soa_rr_count;
};

/* read one RR from file */
static int32_t ixfr_data_accept(
	zone_parser_t *parser,
	const zone_name_t *name,
	uint16_t type,
	uint16_t class,
	uint32_t ttl,
	uint16_t rdlength,
	const uint8_t *rdata,
	void *user_data)
{
	struct rr *rr;
	const struct dname *dname;
	struct domain *domain;
	struct buffer buffer;
	struct ixfr_data_state *state = (struct ixfr_data_state *)user_data;
	const struct nsd_type_descriptor *descriptor;
	int32_t code;

	assert(parser);

	buffer_create_from(&buffer, rdata, rdlength);

	dname = dname_make(state->tempregion, name->octets, 1);
	assert(dname);
	domain = domain_table_insert(state->temptable, dname);
	assert(domain);

	descriptor = nsd_type_descriptor(type);
	code = descriptor->read_rdata(state->temptable, rdlength, &buffer, &rr);
	/* This has validated the fields on the rdata. The content can be
	 * dealt with, if this is successful, later on by iterating over the
	 * rdata fields. For compression, and for printout, the rdata field
	 * format is known to be good.
	 * If the field validation is not needed, the wireformat in the
	 * rdata, rdlength could have been used to add to the ixfr store.
	 * But it is more prudent to validate the rdata fields. */
	if(code < 0) {
		if(verbosity >= 3) {
			zone_log(parser, ZONE_ERROR, "the RR rdata fields are wrong for the type");
		}
		VERBOSITY(3, (LOG_INFO, "zone %s IXFR bad RR, cannot parse "
			"rdata of %s %s", state->zone->opts->name,
			dname_to_string(dname, NULL), rrtype_to_string(type)));
		if(code == TRUNCATED)
			return ZONE_OUT_OF_MEMORY;
		return ZONE_BAD_PARAMETER;
	}
	assert(rr);
	rr->owner = domain;
	rr->ttl = ttl;
	rr->type = type;
	rr->klass = class;

	if (state->rr_count == 0) {
		if (!ixfr_data_readnewsoa(state->data, state->zone, rr, parser,
		                          state->tempregion, state->temptable,
		                          state->tempzone, *state->dest_serial))
			return ZONE_SEMANTIC_ERROR;
	} else if (state->rr_count == 1) {
		if(!ixfr_data_readoldsoa(state->data, state->zone, rr, parser,
		                         state->tempregion, state->temptable,
		                         state->tempzone, state->dest_serial))
			return ZONE_SEMANTIC_ERROR;
	} else if (state->soa_rr_count == 0) {
		switch (ixfr_data_readdel(state->data, state->zone, rr, parser,
		                          state->tempregion, state->temptable,
		                          state->tempzone))
		{
			case 0:
				return ZONE_SEMANTIC_ERROR;
			case 1:
				break;
			case 2:
				state->soa_rr_count++;
				break;
		}
	} else if (state->soa_rr_count == 1) {
		switch (ixfr_data_readadd(state->data, state->zone, rr, parser,
		                          state->tempregion, state->temptable,
		                          state->tempzone))
		{
			case 0:
				return ZONE_SEMANTIC_ERROR;
			case 1:
				break;
			case 2:
				state->soa_rr_count++;
				break;
		}
	}

	state->rr_count++;
	return 0;
}

static void ixfr_data_log(
	zone_parser_t *parser,
	uint32_t category,
	const char *file,
	size_t line,
	const char *message,
	void *user_data)
{
	int priority = LOG_ERR;
	(void)parser;
	(void)file;
	(void)line;
	(void)user_data;
	if (category == ZONE_WARNING)
		priority = LOG_WARNING;
	log_msg(priority, "%s", message);
}

/* read ixfr data from file */
static int ixfr_data_read(struct nsd* nsd, struct zone* zone,
	const char* ixfrfile, uint32_t* dest_serial, int file_num)
{
	struct ixfr_data_state state = { 0 };

	if(!zone->apex) {
		return 0;
	}
	if(zone->ixfr &&
		zone->ixfr->data->count == zone->opts->pattern->ixfr_number) {
		VERBOSITY(3, (LOG_INFO, "zone %s skip %s IXFR data because only %d ixfr-number configured",
			zone->opts->name, ixfrfile, (int)zone->opts->pattern->ixfr_number));
		return 0;
	}

	/* the file has header comments, new soa, old soa, delsection,
	 * addsection. The delsection and addsection end in a SOA of oldver
	 * and newver respectively. */
	state.zone = zone;
	state.data = xalloc_zero(sizeof(*state.data));
	state.data->file_num = file_num;

	state.dest_serial = dest_serial;
	/* the temp region is cleared after every RR */
	state.tempregion = region_create(xalloc, free);
	/* the stay region holds the temporary data that stays between RRs */
	state.stayregion = region_create(xalloc, free);
	state.temptable = domain_table_create(state.stayregion);
	state.tempzone = region_alloc_zero(state.stayregion, sizeof(*state.tempzone));
	if(!zone->apex) {
		ixfr_data_free(state.data);
		region_destroy(state.tempregion);
		region_destroy(state.stayregion);
		return 0;
	}
	state.tempzone->apex = domain_table_insert(state.temptable,
		domain_dname(zone->apex));
	state.temptable->root->usage++;
	state.tempzone->apex->usage++;
	state.tempzone->opts = zone->opts;
	/* switch to per RR region for new allocations in temp domain table */
	state.temptable->region = state.tempregion;

  {
		const struct dname *origin;
		zone_parser_t parser;
		zone_options_t options;
		zone_name_buffer_t name_buffer;
		zone_rdata_buffer_t rdata_buffer;
		zone_buffers_t buffers = { 1, &name_buffer, &rdata_buffer };
		memset(&options, 0, sizeof(options));

		origin = domain_dname(zone->apex);
		options.origin.octets = dname_name(origin);
		options.origin.length = origin->name_size;
		options.no_includes = true;
		options.pretty_ttls = false;
		options.default_ttl = DEFAULT_TTL;
		options.default_class = CLASS_IN;
		options.log.callback = &ixfr_data_log;
		options.accept.callback = &ixfr_data_accept;

		if(zone_parse(&parser, &options, &buffers, ixfrfile, &state) != 0) {
			ixfr_data_free(state.data);
			region_destroy(state.tempregion);
			region_destroy(state.stayregion);
			return 0;
		}
	}

	region_destroy(state.tempregion);
	region_destroy(state.stayregion);

	if(!zone->ixfr)
		zone->ixfr = zone_ixfr_create(nsd);
	if(zone->opts->pattern->ixfr_size != 0 &&
		zone->ixfr->total_size + ixfr_data_size(state.data) >
		zone->opts->pattern->ixfr_size) {
		VERBOSITY(3, (LOG_INFO, "zone %s skip %s IXFR data because only ixfr-size: %u configured, and it is %u size",
			zone->opts->name, ixfrfile, (unsigned)zone->opts->pattern->ixfr_size, (unsigned)ixfr_data_size(state.data)));
		ixfr_data_free(state.data);
		return 0;
	}
	zone_ixfr_add(zone->ixfr, state.data, 0);
	VERBOSITY(3, (LOG_INFO, "zone %s read %s IXFR data of %u bytes",
		zone->opts->name, ixfrfile, (unsigned)ixfr_data_size(state.data)));
	return 1;
}

/* try to read the next ixfr file. returns false if it fails or if it
 * does not fit in the configured sizes */
static int ixfr_read_one_more_file(struct nsd* nsd, struct zone* zone,
	const char* zfile, int num_files, uint32_t *dest_serial)
{
	char ixfrfile[1024+24];
	struct stat statbuf;
	int file_num = num_files+1;
	make_ixfr_name(ixfrfile, sizeof(ixfrfile), zfile, file_num);
	/* if the file does not exist, all transfers have been read */
	if (stat(ixfrfile, &statbuf) != 0 && errno == ENOENT)
		return 0;
	return ixfr_data_read(nsd, zone, ixfrfile, dest_serial, file_num);
}

void ixfr_read_from_file(struct nsd* nsd, struct zone* zone, const char* zfile)
{
	uint32_t serial;
	int num_files = 0;
	/* delete the existing data, the zone data in memory has likely
	 * changed, eg. due to reading a new zonefile. So that needs new
	 * IXFRs */
	zone_ixfr_clear(zone->ixfr);

	/* track the serial number that we need to end up with, and check
	 * that the IXFRs match up and result in the required version */
	serial = zone_get_current_serial(zone);

	while(ixfr_read_one_more_file(nsd, zone, zfile, num_files, &serial)) {
		num_files++;
	}
	if(num_files > 0) {
		VERBOSITY(1, (LOG_INFO, "zone %s read %d IXFR transfers with success",
			zone->opts->name, num_files));
	}
}<|MERGE_RESOLUTION|>--- conflicted
+++ resolved
@@ -1317,27 +1317,17 @@
 
 void ixfr_store_delrr(struct ixfr_store* ixfr_store, const rr_type* rr)
 {
-<<<<<<< HEAD
+	if(ixfr_store->cancelled)
+		return;
 	ixfr_store_putrr(ixfr_store, rr, &ixfr_store->data->del,
-=======
+		&ixfr_store->data->del_len, &ixfr_store->del_capacity);
+}
+
+void ixfr_store_addrr(struct ixfr_store* ixfr_store, const rr_type* rr)
+{
 	if(ixfr_store->cancelled)
 		return;
-	ixfr_store_putrr(ixfr_store, dname, type, klass, ttl, packet, rrlen,
-		temp_region, &ixfr_store->data->del,
->>>>>>> 3b901a2a
-		&ixfr_store->data->del_len, &ixfr_store->del_capacity);
-}
-
-void ixfr_store_addrr(struct ixfr_store* ixfr_store, const rr_type* rr)
-{
-<<<<<<< HEAD
 	ixfr_store_putrr(ixfr_store, rr, &ixfr_store->data->add,
-=======
-	if(ixfr_store->cancelled)
-		return;
-	ixfr_store_putrr(ixfr_store, dname, type, klass, ttl, packet, rrlen,
-		temp_region, &ixfr_store->data->add,
->>>>>>> 3b901a2a
 		&ixfr_store->data->add_len, &ixfr_store->add_capacity);
 }
 
@@ -2259,7 +2249,6 @@
 		nsd_type_descriptor(rr->type);
 
 	/* clear domains in the rdata */
-<<<<<<< HEAD
 	if(descriptor->has_references) {
 		uint16_t offset = 0;
 		size_t i;
@@ -2274,23 +2263,14 @@
 				break; /* malformed */
 			if(domain != NULL) {
 				/* The field is a domain reference. */
+				/* clear out that dname */
 				domain->usage --;
 				if(domain != tempzone->apex &&
 					domain->usage == 0)
-					ixfr_temp_deldomain(temptable, domain);
+					ixfr_temp_deldomain(temptable, domain,
+						rr->owner);
 			}
 			offset += field_len;
-=======
-	unsigned i;
-	for(i=0; i<rr->rdata_count; i++) {
-		if(rdata_atom_is_domain(rr->type, i)) {
-			/* clear out that dname */
-			struct domain* domain =
-				rdata_atom_domain(rr->rdatas[i]);
-			domain->usage --;
-			if(domain != tempzone->apex && domain->usage == 0)
-				ixfr_temp_deldomain(temptable, domain, rr->owner);
->>>>>>> 3b901a2a
 		}
 	}
 
