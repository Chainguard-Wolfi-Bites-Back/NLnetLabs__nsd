--- conflicted
+++ resolved
@@ -33,7 +33,6 @@
 #include "dname.h"
 #include "dns.h"
 #include "namedb.h"
-#include "options.h"
 #include "rdata.h"
 #include "region-allocator.h"
 #include "util.h"
@@ -42,6 +41,9 @@
 const dname_type *error_dname;
 domain_type *error_domain;
 
+/* The database file... */
+static const char *dbfile = DBFILE;
+
 /* Some global flags... */
 static int vflag = 0;
 /* if -v then print progress each 'progress' RRs */
@@ -53,8 +55,6 @@
 
 extern uint8_t nsecbits[NSEC_WINDOW_COUNT][NSEC_WINDOW_BITS_SIZE];
 extern uint16_t nsec_highest_rcode;
-
-static void error(const char *format, ...) ATTR_FORMAT(printf, 1, 2);
 
 
 /*
@@ -78,7 +78,7 @@
 	return result;
 }
 
-/*
+/* 
  * These are parser function for generic zone file stuff.
  */
 uint16_t *
@@ -88,7 +88,7 @@
 	uint16_t *r = NULL;
 	uint8_t *t;
 	int i;
-
+	
 	if (len % 2 != 0) {
 		zc_error_prev_line("number of hex digits must be a multiple of 2");
 	} else if (len > MAX_RDLENGTH * 2) {
@@ -98,7 +98,7 @@
 		/* the length part */
 		r = alloc_rdata(region, len/2);
 		t = (uint8_t *)(r + 1);
-
+    
 		/* Now process octet by octet... */
 		while (*hex) {
 			*t = 0;
@@ -167,7 +167,7 @@
 	for (word = strtok(servicestr, sep); word; word = strtok(NULL, sep)) {
 		struct servent *service;
 		int port;
-
+		
 		service = getservbyname(word, proto->p_name);
 		if (service) {
 			/* Note: ntohs not ntohl!  Strange but true.  */
@@ -195,7 +195,7 @@
 	p = (uint8_t *) (r + 1);
 	*p = proto->p_proto;
 	memcpy(p + 1, bitmap, *r);
-
+	
 	return r;
 }
 
@@ -205,7 +205,7 @@
 	/* convert a time period (think TTL's) to wireformat) */
 	uint16_t *r = NULL;
 	uint32_t period;
-	const char *end;
+	const char *end; 
 
 	/* Allocate required space... */
 	period = (uint32_t) strtottl(periodstr, &end);
@@ -224,7 +224,7 @@
 	uint16_t *r = NULL;
 	uint16_t value;
 	char *end;
-
+   
 	value = htons((uint16_t) strtol(text, &end, 0));
 	if (*end != 0) {
 		zc_error_prev_line("integer value is expected");
@@ -240,7 +240,7 @@
 	uint16_t *r = NULL;
 	uint32_t value;
 	char *end;
-
+   
 	value = htonl((uint32_t) strtol(text, &end, 0));
 	if (*end != 0) {
 		zc_error_prev_line("integer value is expected");
@@ -256,7 +256,7 @@
 	uint16_t *r = NULL;
 	uint8_t value;
 	char *end;
-
+   
 	value = (uint8_t) strtol(text, &end, 0);
 	if (*end != '\0') {
 		zc_error_prev_line("integer value is expected");
@@ -271,7 +271,7 @@
 {
 	const lookup_table_type *alg;
 	uint8_t id;
-
+	
 	alg = lookup_by_name(dns_algorithms, text);
 	if (alg) {
 		id = (uint8_t) alg->id;
@@ -293,7 +293,7 @@
 	/* convert a algoritm string to integer */
 	const lookup_table_type *type;
 	uint16_t id;
-
+	
 	type = lookup_by_name(dns_certificate_types, text);
 	if (type) {
 		id = htons((uint16_t) type->id);
@@ -341,7 +341,7 @@
 zparser_conv_text(region_type *region, const char *text, size_t len)
 {
 	uint16_t *r = NULL;
-
+	
 	if (len > 255) {
 		zc_error_prev_line("text string is longer than 255 characters,"
 				   " try splitting it into multiple parts");
@@ -428,13 +428,9 @@
 	/* The last byte used in each the window.  */
 	int size[NSEC_WINDOW_COUNT];
 
-<<<<<<< HEAD
-	/* used[i] is the i-th window included in the nsec
-=======
 	window_max = 1 + (nsec_highest_rcode / 256);
 
 	/* used[i] is the i-th window included in the nsec 
->>>>>>> da799e07
 	 * size[used[0]] is the size of window 0
 	 */
 
@@ -457,7 +453,7 @@
 	for (i = 0; i < window_count; ++i) {
 		total_size += sizeof(uint16_t) + size[used[i]];
 	}
-
+	
 	r = alloc_rdata(region, total_size);
 	ptr = (uint8_t *) (r + 1);
 
@@ -502,7 +498,7 @@
  * Sets the given pointer to the last used character.
  *
  */
-static uint8_t
+static uint8_t 
 precsize_aton (char *cp, char **endptr)
 {
 	unsigned int mval = 0, cmval = 0;
@@ -562,19 +558,11 @@
 	uint8_t vszhpvp[4] = {0, 0, 0, 0};
 	char *start;
 	double d;
-<<<<<<< HEAD
-
-
-	for(;;) {
-		deg = min = secs = 0;
-
-=======
 			
 
 	for(;;) {
 		deg = min = secs = 0;
 		
->>>>>>> da799e07
 		/* Degrees */
 		if (*str == '\0') {
 			zc_error_prev_line("unexpected end of LOC data");
@@ -588,7 +576,7 @@
 			return NULL;
 		}
 		++str;
-
+		
 		/* Minutes? */
 		if (isdigit(*str)) {
 			if (!parse_int(str, &str, &min, "minutes", 0, 60))
@@ -599,7 +587,7 @@
 			}
 		}
 		++str;
-
+		
 		/* Seconds? */
 		if (isdigit(*str)) {
 			start = str;
@@ -627,7 +615,7 @@
 			secs = (int) (d * 1000.0);
 		}
 		++str;
-
+		
 		switch(*str) {
 		case 'N':
 		case 'n':
@@ -650,7 +638,7 @@
 			return NULL;
 		}
 		++str;
-
+		
 		if (lat != 0 && lon != 0)
 			break;
 
@@ -706,11 +694,7 @@
 	if (sscanf(start, "%lf", &d) != 1) {
 		zc_error_prev_line("error parsing altitude");
 	}
-<<<<<<< HEAD
-
-=======
-	
->>>>>>> da799e07
+	
 	alt = 10000000 + (int32_t) (d * 100);
 
 	if (!isspace(*str) && *str != '\0') {
@@ -761,7 +745,7 @@
 	uint8_t *t;
 	char *end;
 	long p;
-
+	
 	if (!colon) {
 		zc_error("address family separator is missing");
 		return NULL;
@@ -773,7 +757,7 @@
 
 	*colon = '\0';
 	*slash = '\0';
-
+	
 	if (*str == '!') {
 		negated = 1;
 		++str;
@@ -807,7 +791,7 @@
 	while (length > 0 && address[length - 1] == 0)
 		--length;
 
-
+	
 	p = strtol(slash + 1, &end, 10);
 	if (p < 0 || p > maximum_prefix) {
 		zc_error("prefix not in the range 0 .. %d", maximum_prefix);
@@ -822,7 +806,7 @@
 		    + length);
 	r = alloc_rdata(region, rdlength);
 	t = (uint8_t *) (r + 1);
-
+	
 	memcpy(t, &address_family, sizeof(address_family));
 	t += sizeof(address_family);
 	memcpy(t, &prefix, sizeof(prefix));
@@ -837,7 +821,7 @@
 	return r;
 }
 
-/*
+/* 
  * Below some function that also convert but not to wireformat
  * but to "normal" (int,long,char) types
  */
@@ -858,7 +842,7 @@
 		zc_error_prev_line("invalid TTL value: %s",ttlstr);
 		ttl = -1;
 	}
-
+    
 	return ttl;
 }
 
@@ -866,33 +850,34 @@
 void
 zadd_rdata_wireformat(uint16_t *data)
 {
-	if (parser->rr.rdata_count > MAXRDATALEN) {
+	if (parser->current_rr.rdata_count > MAXRDATALEN) {
 		zc_error_prev_line("too many rdata elements");
 	} else {
-		parser->rr.rdatas[parser->rr.rdata_count].is_domain = 0;
-		parser->rr.rdatas[parser->rr.rdata_count].u.data = data;
-		++parser->rr.rdata_count;
+		parser->current_rr.rdatas[parser->current_rr.rdata_count].data
+			= data;
+		++parser->current_rr.rdata_count;
 	}
 }
 
 void
-zadd_rdata_domain(const dname_type *dname)
-{
-	if (parser->rr.rdata_count > MAXRDATALEN) {
+zadd_rdata_domain(domain_type *domain)
+{
+	if (parser->current_rr.rdata_count > MAXRDATALEN) {
 		zc_error_prev_line("too many rdata elements");
 	} else {
-		parser->rr.rdatas[parser->rr.rdata_count].is_domain = 1;
-		parser->rr.rdatas[parser->rr.rdata_count].u.dname = dname;
-		++parser->rr.rdata_count;
-	}
-}
-
-static int
-parse_unknown_rdata(rr_type *rr, uint16_t *wireformat)
+		parser->current_rr.rdatas[parser->current_rr.rdata_count].domain
+			= domain;
+		++parser->current_rr.rdata_count;
+	}
+}
+
+void
+parse_unknown_rdata(uint16_t type, uint16_t *wireformat)
 {
 	buffer_type packet;
 	uint16_t size;
 	ssize_t rdata_count;
+	ssize_t i;
 	rdata_atom_type *rdatas;
 
 	if (wireformat) {
@@ -902,21 +887,24 @@
 	}
 
 	buffer_create_from(&packet, wireformat + 1, *wireformat);
-	rdata_count = rdata_wireformat_to_rdata_atoms(
-		parser->region,
-		parser->current_zone->domains,
-		rr->type,
-		size,
-		&packet,
-		&rdatas);
+	rdata_count = rdata_wireformat_to_rdata_atoms(parser->region,
+						      parser->db->domains,
+						      type,
+						      size,
+						      &packet,
+						      &rdatas);
 	if (rdata_count == -1) {
 		zc_error_prev_line("bad unknown RDATA");
-		return 0;
-	}
-
-	rr->rdata_count = rdata_count;
-	rr->rdatas = rdatas;
-	return 1;
+		return;
+	}
+	
+	for (i = 0; i < rdata_count; ++i) {
+		if (rdata_atom_is_domain(type, i)) {
+			zadd_rdata_domain(rdatas[i].domain);
+		} else {
+			zadd_rdata_wireformat(rdatas[i].data);
+		}
+	}
 }
 
 
@@ -933,10 +921,10 @@
 zrdatacmp(uint16_t type, rr_type *a, rr_type *b)
 {
 	int i = 0;
-
+	
 	assert(a);
 	assert(b);
-
+	
 	/* One is shorter than another */
 	if (a->rdata_count != b->rdata_count)
 		return 1;
@@ -1000,7 +988,7 @@
 }
 
 
-void
+void 
 set_bitnsec(uint8_t bits[NSEC_WINDOW_COUNT][NSEC_WINDOW_BITS_SIZE],
 	    uint16_t index)
 {
@@ -1010,7 +998,7 @@
 	 */
 	uint8_t window = index / 256;
 	uint8_t bit = index % 256;
-
+		
 	bits[window][bit / 8] |= (1 << (7 - bit % 8));
 }
 
@@ -1027,28 +1015,34 @@
 int
 process_rr()
 {
-	rr_type rr;
+	zone_type *zone = parser->current_zone;
+	rr_type *rr = &parser->current_rr;
 	rrset_type *rrset;
 	size_t max_rdlength;
 	int i;
 	rrtype_descriptor_type *descriptor
-		= rrtype_descriptor_by_type(parser->rr.type);
-
+		= rrtype_descriptor_by_type(rr->type);
+	
 	/* We only support IN class */
-	if (parser->rr.klass != CLASS_IN) {
+	if (rr->klass != CLASS_IN) {
 		zc_error_prev_line("only class IN is supported");
 		return 0;
 	}
 
-	if (parser->rr.type == TYPE_SOA) {
+	/* Make sure the maximum RDLENGTH does not exceed 65535 bytes.	*/
+	max_rdlength = rdata_maximum_wireformat_size(
+		descriptor, rr->rdata_count, rr->rdatas);
+
+	if (max_rdlength > MAX_RDLENGTH) {
+		zc_error_prev_line("maximum rdata length exceeds %d octets", MAX_RDLENGTH);
+		return 0;
+	}
+		     
+	if (rr->type == TYPE_SOA) {
 		/*
 		 * This is a SOA record, start a new zone or continue
 		 * an existing one.
 		 */
-<<<<<<< HEAD
-		parser->current_zone
-			= namedb_insert_zone(parser->db, parser->rr.owner);
-=======
 		if (rr->owner->is_apex) {
 			/*
 			   should be error!
@@ -1074,90 +1068,38 @@
 		
 		/* parser part */
 		parser->current_zone = zone;
->>>>>>> da799e07
-	}
-
-	switch (parser->rr.type) {
-	case TYPE_MD:
-		zc_warning_prev_line("MD is obsolete");
-		break;
-	case TYPE_MF:
-		zc_warning_prev_line("MF is obsolete");
-		break;
-	case TYPE_MB:
-		zc_warning_prev_line("MB is obsolete");
-		break;
-	default:
-		break;
-	}
-
-	if (!dname_is_subdomain(parser->rr.owner,
-				domain_dname(parser->current_zone->apex)))
+	}
+
+	if (!dname_is_subdomain(domain_dname(rr->owner),
+				domain_dname(zone->apex)))
 	{
 		zc_error_prev_line("out of zone data");
 		return 0;
 	}
 
-	/*
-	 * Convert the data from the parser into an RR.
-	 */
-	rr.owner = domain_table_insert(parser->current_zone->domains,
-				       parser->rr.owner);
-	rr.ttl = parser->rr.ttl;
-	rr.type = parser->rr.type;
-	rr.klass = parser->rr.klass;
-	if (parser->rr.unknown_rdata) {
-		if (!parse_unknown_rdata(&rr, parser->rr.unknown_rdata)) {
-			return 0;
-		}
-	} else {
-		rr.rdata_count = parser->rr.rdata_count;
-		rr.rdatas = (rdata_atom_type *) region_alloc(
-			parser->region,
-			rr.rdata_count * sizeof(rdata_atom_type));
-		for (i = 0; i < rr.rdata_count; ++i) {
-			if (parser->rr.rdatas[i].is_domain) {
-				rr.rdatas[i].domain = domain_table_insert(
-					parser->current_zone->domains,
-					parser->rr.rdatas[i].u.dname);
-			} else {
-				rr.rdatas[i].data = parser->rr.rdatas[i].u.data;
-			}
-		}
-	}
-
-	/* Make sure the maximum RDLENGTH does not exceed 65535 bytes.	*/
-	max_rdlength = rdata_maximum_wireformat_size(
-		descriptor, rr.rdata_count, rr.rdatas);
-	if (max_rdlength > MAX_RDLENGTH) {
-		zc_error_prev_line("maximum rdata length exceeds %d octets",
-				   MAX_RDLENGTH);
-		return 0;
-	}
-
 	/* Do we have this type of rrset already? */
-	rrset = domain_find_rrset(rr.owner, rr.type);
+	rrset = domain_find_rrset(rr->owner, zone, rr->type);
 	if (!rrset) {
 		rrset = (rrset_type *) region_alloc(parser->region,
 						    sizeof(rrset_type));
+		rrset->zone = zone;
 		rrset->rr_count = 1;
 		rrset->rrs = (rr_type *) xalloc(sizeof(rr_type));
-		rrset->rrs[0] = rr;
-
+		rrset->rrs[0] = *rr;
+			
 		region_add_cleanup(parser->region, cleanup_rrset, rrset);
 
 		/* Add it */
-		domain_add_rrset(rr.owner, rrset);
-	} else {
-		if (rr.type != TYPE_RRSIG && rrset->rrs[0].ttl != rr.ttl) {
+		domain_add_rrset(rr->owner, rrset);
+	} else {
+		if (rr->type != TYPE_RRSIG && rrset->rrs[0].ttl != rr->ttl) {
 			zc_warning_prev_line(
 				"TTL does not match the TTL of the RRset");
 		}
 
 		/* Search for possible duplicates... */
-		for (i = 0; i < rrset->rr_count; ++i) {
-			/* TODO: Why pass rr.type? */
-			if (!zrdatacmp(rr.type, &rr, &rrset->rrs[i])) {
+		for (i = 0; i < rrset->rr_count; i++) {
+			if (!zrdatacmp(rr->type, rr, &rrset->rrs[i])) {
 				break;
 			}
 		}
@@ -1171,40 +1113,36 @@
 		rrset->rrs = (rr_type *) xrealloc(
 			rrset->rrs,
 			(rrset->rr_count + 1) * sizeof(rr_type));
-		rrset->rrs[rrset->rr_count] = rr;
+		rrset->rrs[rrset->rr_count] = *rr;
 		++rrset->rr_count;
 	}
 
 #ifdef DNSSEC
-	if (rr.owner == parser->current_zone->apex
-	    && rr.type == TYPE_RRSIG
-	    && rr_rrsig_type_covered(&rr) == TYPE_SOA)
-	{
-		parser->current_zone->is_secure = 1;
+	if (rr->type == TYPE_RRSIG && rr_rrsig_type_covered(rr) == TYPE_SOA) {
+		rrset->zone->is_secure = 1;
 	}
 #endif
-
+	
 	/* Check we have SOA */
 	/* [XXX] this is dead code */
-	if (parser->current_zone->soa_rrset == NULL) {
-		if (rr.type != TYPE_SOA) {
+	if (zone->soa_rrset == NULL) {
+		if (rr->type != TYPE_SOA) {
 			zc_error_prev_line(
 				"missing SOA record on top of the zone");
-		} else if (rr.owner != parser->current_zone->apex) {
-			/* Can't happen.  */
+		} else if (rr->owner != zone->apex) {
 			zc_error_prev_line(
 				"SOA record with invalid domain name");
 		} else {
-			parser->current_zone->soa_rrset = rrset;
-		}
-	} else if (rr.type == TYPE_SOA) {
+			zone->soa_rrset = rrset;
+		}
+	} else if (rr->type == TYPE_SOA) {
 		zc_error_prev_line("duplicate SOA record discarded");
 		--rrset->rr_count;
 	}
 
 	/* Is this a zone NS? */
-	if (rr.type == TYPE_NS && rr.owner == parser->current_zone->apex) {
-		parser->current_zone->ns_rrset = rrset;
+	if (rr->type == TYPE_NS && rr->owner == zone->apex) {
+		zone->ns_rrset = rrset;
 	}
 	if (vflag > 1 && totalrrs > 0 && (totalrrs % progress == 0)) {
 		printf("%ld\n", totalrrs);
@@ -1218,10 +1156,8 @@
  *
  */
 static void
-zone_read(const dname_type *name, const char *zonefile)
-{
-<<<<<<< HEAD
-=======
+zone_read(const char *name, const char *zonefile)
+{
 	const dname_type *dname;
 
 	dname = dname_parse(parser->region, name);
@@ -1230,17 +1166,16 @@
 		return;
 	}
 	
->>>>>>> da799e07
 #ifndef ROOT_SERVER
 	/* Is it a root zone? Are we a root server then? Idiot proof. */
-	if (dname_is_root(name) == 1) {
+	if (dname->label_count == 1) {
 		zc_error("not configured as a root server");
 		return;
 	}
 #endif
 
 	/* Open the zone file */
-	if (!zone_open(zonefile, DEFAULT_TTL, CLASS_IN, name)) {
+	if (!zone_open(zonefile, 3600, CLASS_IN, dname)) {
 		/* cannot happen with stdin - so no fix needed for zonefile */
 		zc_error("cannot open '%s': %s\n", zonefile, strerror(errno));
 		return;
@@ -1250,45 +1185,46 @@
 	yyparse();
 
 	fclose(yyin);
-
+	
 	fflush(stdout);
 	totalerrors += parser->errors;
 	parser->filename = NULL;
 }
 
-static void
+static void 
 usage (void)
 {
-	fprintf(stderr, "usage: zonec [-v|-h] [-c config-file] [-f database]\n");
-	fprintf(stderr, "   or: zonec [-v|-h] -o origin -f database zone-file\n");
-	fprintf(stderr, "NSD Zone Compiler\n\nSupported options:\n");
-	fprintf(stderr, "  -c config-file  Specify the configuration file.\n");
-	fprintf(stderr, "  -f database     Specify the database file.\n");
-	fprintf(stderr, "  -h              Print this help information.\n");
-	fprintf(stderr, "  -o origin       Specify the origin for ZONE-FILE, the configuration file is\n");
-	fprintf(stderr, "                  ignored.\n");
-	fprintf(stderr, "  -v              Be more verbose, can be specified multiple times.\n");
-	fprintf(stderr, "\nReport bugs to <%s>.\n", PACKAGE_BUGREPORT);
-
-	exit(EXIT_FAILURE);
+#ifndef NDEBUG
+	fprintf(stderr, "usage: zonec [-v|-h|-F|-L] [-o origin] [-d directory] -f database zone-list-file\n\n");
+#else
+	fprintf(stderr, "usage: zonec [-v|-h] [-o origin] [-d directory] -f database zone-list-file\n\n");
+#endif
+	fprintf(stderr, "\t-v\tBe more verbose.\n");
+	fprintf(stderr, "\t-h\tPrint this help information.\n");
+	fprintf(stderr, "\t-o\tSpecify a zone's origin (only used if zone-list-file equals \'-\').\n");
+#ifndef NDEBUG
+	fprintf(stderr, "\t-F\tSet debug facilities.\n");
+	fprintf(stderr, "\t-L\tSet debug level.\n");
+#endif
+	exit(1);
 }
 
 extern char *optarg;
 extern int optind;
 
-int
+int 
 main (int argc, char **argv)
 {
-	namedb_type *db;
-	const dname_type *origin = NULL;
+	char *zonename, *zonefile, *s;
+	char buf[LINEBUFSZ];
+	struct namedb *db;
+	const char *sep = " \t\n";
+	char *origin = NULL;
 	int c;
+	int line = 0;
 	region_type *global_region;
 	region_type *rr_region;
-	const char *options_file = CONFIGFILE;
-	const char *zone_file = NULL;
-	const char *database_file = NULL;
-	nsd_options_type *options = NULL;
-
+	
 	log_init("zonec");
 
 #ifndef NDEBUG
@@ -1297,34 +1233,31 @@
 		int i;
 		for (i = 0; i < RRTYPE_DESCRIPTORS_LENGTH; ++i) {
 			if (i != rrtype_descriptors[i].type) {
-				internal_error(
-					__FILE__, __LINE__,
-					"error: type descriptor entry '%d' "
-					"does not match type '%d', fix the "
-					"definition in dns.c\n",
-					i, rrtype_descriptors[i].type);
-			}
-		}
-	}
-<<<<<<< HEAD
-#endif
-
-=======
+				fprintf(stderr, "error: type descriptor entry '%d' does not match type '%d', fix the definition in dns.c\n", i, rrtype_descriptors[i].type);
+				abort();
+			}
+		}
+	}
 #endif /* NDEBUG */
 	
->>>>>>> da799e07
 	global_region = region_create(xalloc, free);
 	rr_region = region_create(xalloc, free);
 	totalerrors = 0;
 
 	/* Parse the command line... */
-	while ((c = getopt(argc, argv, "c:f:F:L:ho:v")) != -1) {
+	while ((c = getopt(argc, argv, "d:f:vhF:L:o:")) != -1) {
 		switch (c) {
-		case 'c':
-			options_file = optarg;
+		case 'v':
+			++vflag;
 			break;
 		case 'f':
-			database_file = optarg;
+			dbfile = optarg;
+			break;
+		case 'd':
+			if (chdir(optarg)) {
+				fprintf(stderr, "zonec: cannot chdir to %s: %s\n", optarg, strerror(errno));
+				break;
+			}
 			break;
 #ifndef NDEBUG
 		case 'F':
@@ -1335,13 +1268,7 @@
 			break;
 #endif /* NDEBUG */
 		case 'o':
-			origin = dname_parse(global_region, optarg);
-			if (!origin) {
-				error("origin '%s' is not domain name", optarg);
-			}
-			break;
-		case 'v':
-			++vflag;
+			origin = optarg;
 			break;
 		case 'h':
 		case '?':
@@ -1353,38 +1280,14 @@
 	argc -= optind;
 	argv += optind;
 
-	if (origin) {
-		if (argc == 1) {
-			zone_file = argv[0];
-		} else {
-			usage();
-		}
-	} else if (argc != 0) {
+	if (argc != 1) {
 		usage();
-	} else {
-		options = nsd_load_config(global_region, options_file);
-		if (!options) {
-			error("failed to load configuration file '%s'",
-			      options_file);
-		}
-
-		if (options->directory) {
-			if (chdir(options->directory) == -1) {
-				error("cannot change directory to '%s': %s",
-				      options->directory,
-				      strerror(errno));
-			}
-		}
-
-		if (!database_file) {
-			database_file = options->database;
-		}
 	}
 
 	/* Create the database */
-	db = namedb_new(database_file);
-	if (!db) {
-		error("error creating the database: %s\n", database_file);
+	if ((db = namedb_new(dbfile)) == NULL) {
+		fprintf(stderr, "zonec: error creating the database: %s\n", dbfile);
+		exit(1);
 	}
 
 	parser = zparser_create(global_region, rr_region, db);
@@ -1398,33 +1301,65 @@
 		 * Read a single zone file with the specified origin
 		 * instead of the zone master file.
 		 */
-		zone_read(origin, zone_file);
-	} else {
-		size_t i;
-
-		for (i = 0; i < options->zone_count; ++i) {
-			nsd_options_zone_type *zone = options->zones[i];
-
-			if (!zone) {
+		zone_read(origin, *argv);
+	} else {
+		FILE *f;
+		
+		/* Open the master file... */
+		if (strcmp(*argv, "-") == 0) {
+			f = stdin;
+		} else if (!(f = fopen(*argv, "r"))) {
+			fprintf(stderr, "zonec: cannot open %s: %s\n",
+				*argv, strerror(errno));
+			exit(1);
+		}
+
+		/* Do the job */
+		while (fgets(buf, LINEBUFSZ - 1, f) != NULL) {
+			/* Count the lines... */
+			++line;
+
+			/* Skip empty lines and comments... */
+			if ((s = strtok(buf, sep)) == NULL || *s == ';')
 				continue;
-			}
-
-			if (vflag > 0) {
-				log_msg(LOG_INFO,
-					"reading zone '%s' from file '%s'",
-					dname_to_string(zone->name, NULL),
-					zone->file);
-			}
-
-			zone_read(zone->name, zone->file);
-			if (vflag > 1) {
-				log_msg(LOG_INFO,
-					"processed %ld RRs in zone '%s'",
-					totalrrs,
-					dname_to_string(zone->name, NULL));
-			}
-
+
+			if (strcasecmp(s, "zone") != 0) {
+				fprintf(stderr, "zonec: syntax error in %s line %d: expected token 'zone'\n", *argv, line);
+				break;
+			}
+
+			/* Zone name... */
+			if ((zonename = strtok(NULL, sep)) == NULL) {
+				fprintf(stderr, "zonec: syntax error in %s line %d: expected zone name\n", *argv, line);
+				break;
+			}
+
+			/* File name... */
+			if ((zonefile = strtok(NULL, sep)) == NULL) {
+				fprintf(stderr, "zonec: syntax error in %s line %d: expected file name\n", *argv, line);
+				break;
+			}
+
+			/* Trailing garbage? Ignore masters keyword that is used by nsdc.sh update */
+			if ((s = strtok(NULL, sep)) != NULL && *s != ';' && strcasecmp(s, "masters") != 0
+				&& strcasecmp(s, "notify") != 0) {
+				fprintf(stderr, "zonec: ignoring trailing garbage in %s line %d\n", *argv, line);
+			}
+
+			if (vflag > 0)
+				fprintf(stderr, "zonec: reading zone \"%s\".\n",
+					zonename);
+			zone_read(zonename, zonefile);
+			if (vflag > 0)
+				fprintf(stderr,
+					"zonec: processed %ld RRs in \"%s\".\n",
+					totalrrs, zonename);
 			totalrrs = 0;
+
+		}
+
+		if (f != stdin) {
+			fclose(f);
 		}
 	}
 
@@ -1436,34 +1371,24 @@
 	region_dump_stats(db->region, stderr);
 	fprintf(stderr, "\n");
 #endif /* NDEBUG */
-
+	
 	/* Close the database */
 	if (namedb_save(db) != 0) {
-		log_msg(LOG_ERR, "error saving the database: %s",
-			strerror(errno));
+		fprintf(stderr, "zonec: error saving the database: %s\n", strerror(errno));
 		namedb_discard(db);
-		exit(EXIT_FAILURE);
+		exit(1);
 	}
 
 	/* Print the total number of errors */
 	if (vflag > 0 || totalerrors > 0) {
-		log_msg(LOG_INFO, "done with %ld errors.", totalerrors);
-	}
-
+		fprintf(stderr, "\nzonec: done with %ld errors.\n",
+			totalerrors);
+	}
+	
 	/* Disable this to save some time.  */
 #if 0
 	region_destroy(global_region);
 #endif
-
-	exit(totalerrors > 0 ? EXIT_FAILURE : EXIT_SUCCESS);
-}
-
-static void
-error(const char *format, ...)
-{
-	va_list args;
-	va_start(args, format);
-	log_vmsg(LOG_ERR, format, args);
-	va_end(args);
-	exit(EXIT_FAILURE);
+	
+	return totalerrors ? 1 : 0;
 }