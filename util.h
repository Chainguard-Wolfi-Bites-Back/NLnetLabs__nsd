--- conflicted
+++ resolved
@@ -13,8 +13,6 @@
 #include <config.h>
 
 #include <sys/time.h>
-#include <sys/types.h>
-#include <sys/socket.h>
 #include <stdarg.h>
 #include <stdio.h>
 #include <syslog.h>
@@ -255,24 +253,9 @@
 int hexdigit_to_int(char ch);
 
 /*
-<<<<<<< HEAD
- * Convert ADDRESS to string notation.  The result is a pointer to a
- * statically allocated string, or NULL if an error occurs.
- */
-const char *sockaddr_to_string(const struct sockaddr *address,
-			       socklen_t length);
-
-/*
- * Report an internal error and abort the program.
- */
-void internal_error(const char *filename, int lineno, const char *format, ...)
-	ATTR_FORMAT(printf, 3, 4)
-	ATTR_NORETURN;
-=======
  * Convert TM to seconds since epoch (midnight, January 1st, 1970).
  * Like timegm(3), which is not always available.
  */
 time_t mktime_from_utc(const struct tm *tm);
->>>>>>> da799e07
 
 #endif /* _UTIL_H_ */